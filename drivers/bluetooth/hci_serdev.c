--- conflicted
+++ resolved
@@ -355,11 +355,9 @@
 	struct hci_dev *hdev = hu->hdev;
 
 	clear_bit(HCI_UART_PROTO_READY, &hu->flags);
-<<<<<<< HEAD
 
 	cancel_work_sync(&hu->init_ready);
-=======
->>>>>>> ad8c735b
+
 	if (test_bit(HCI_UART_REGISTERED, &hu->flags))
 		hci_unregister_dev(hdev);
 	hci_free_dev(hdev);
