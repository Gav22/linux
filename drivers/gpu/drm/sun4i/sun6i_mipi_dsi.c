--- conflicted
+++ resolved
@@ -895,11 +895,7 @@
 	regmap_write(dsi->regs, SUN6I_DSI_CMD_TX_REG(0),
 		     sun6i_dsi_dcs_build_pkt_hdr(dsi, msg));
 
-<<<<<<< HEAD
-	bounce = kzalloc(msg->tx_len + sizeof(crc) + 3, GFP_KERNEL);
-=======
 	bounce = kzalloc(ALIGN(msg->tx_len + sizeof(crc), 4), GFP_KERNEL);
->>>>>>> 67f65fb8
 	if (!bounce)
 		return -ENOMEM;
 
