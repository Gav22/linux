/*
 *	PCI Bus Services, see include/linux/pci.h for further explanation.
 *
 *	Copyright 1993 -- 1997 Drew Eckhardt, Frederic Potter,
 *	David Mosberger-Tang
 *
 *	Copyright 1997 -- 2000 Martin Mares <mj@ucw.cz>
 */

#include <linux/kernel.h>
#include <linux/delay.h>
#include <linux/init.h>
#include <linux/pci.h>
#include <linux/pm.h>
#include <linux/slab.h>
#include <linux/module.h>
#include <linux/spinlock.h>
#include <linux/string.h>
#include <linux/log2.h>
#include <linux/pci-aspm.h>
#include <linux/pm_wakeup.h>
#include <linux/interrupt.h>
#include <linux/device.h>
#include <linux/pm_runtime.h>
#include <linux/pci_hotplug.h>
#include <asm-generic/pci-bridge.h>
#include <asm/setup.h>
#include "pci.h"

const char *pci_power_names[] = {
	"error", "D0", "D1", "D2", "D3hot", "D3cold", "unknown",
};
EXPORT_SYMBOL_GPL(pci_power_names);

int isa_dma_bridge_buggy;
EXPORT_SYMBOL(isa_dma_bridge_buggy);

int pci_pci_problems;
EXPORT_SYMBOL(pci_pci_problems);

unsigned int pci_pm_d3_delay;

static void pci_pme_list_scan(struct work_struct *work);

static LIST_HEAD(pci_pme_list);
static DEFINE_MUTEX(pci_pme_list_mutex);
static DECLARE_DELAYED_WORK(pci_pme_work, pci_pme_list_scan);

struct pci_pme_device {
	struct list_head list;
	struct pci_dev *dev;
};

#define PME_TIMEOUT 1000 /* How long between PME checks */

static void pci_dev_d3_sleep(struct pci_dev *dev)
{
	unsigned int delay = dev->d3_delay;

	if (delay < pci_pm_d3_delay)
		delay = pci_pm_d3_delay;

	msleep(delay);
}

#ifdef CONFIG_PCI_DOMAINS
int pci_domains_supported = 1;
#endif

#define DEFAULT_CARDBUS_IO_SIZE		(256)
#define DEFAULT_CARDBUS_MEM_SIZE	(64*1024*1024)
/* pci=cbmemsize=nnM,cbiosize=nn can override this */
unsigned long pci_cardbus_io_size = DEFAULT_CARDBUS_IO_SIZE;
unsigned long pci_cardbus_mem_size = DEFAULT_CARDBUS_MEM_SIZE;

#define DEFAULT_HOTPLUG_IO_SIZE		(256)
#define DEFAULT_HOTPLUG_MEM_SIZE	(2*1024*1024)
/* pci=hpmemsize=nnM,hpiosize=nn can override this */
unsigned long pci_hotplug_io_size  = DEFAULT_HOTPLUG_IO_SIZE;
unsigned long pci_hotplug_mem_size = DEFAULT_HOTPLUG_MEM_SIZE;

enum pcie_bus_config_types pcie_bus_config = PCIE_BUS_TUNE_OFF;

/*
 * The default CLS is used if arch didn't set CLS explicitly and not
 * all pci devices agree on the same value.  Arch can override either
 * the dfl or actual value as it sees fit.  Don't forget this is
 * measured in 32-bit words, not bytes.
 */
u8 pci_dfl_cache_line_size = L1_CACHE_BYTES >> 2;
u8 pci_cache_line_size;

/*
 * If we set up a device for bus mastering, we need to check the latency
 * timer as certain BIOSes forget to set it properly.
 */
unsigned int pcibios_max_latency = 255;

/* If set, the PCIe ARI capability will not be used. */
static bool pcie_ari_disabled;

/**
 * pci_bus_max_busnr - returns maximum PCI bus number of given bus' children
 * @bus: pointer to PCI bus structure to search
 *
 * Given a PCI bus, returns the highest PCI bus number present in the set
 * including the given PCI bus and its list of child PCI buses.
 */
unsigned char pci_bus_max_busnr(struct pci_bus* bus)
{
	struct list_head *tmp;
	unsigned char max, n;

	max = bus->busn_res.end;
	list_for_each(tmp, &bus->children) {
		n = pci_bus_max_busnr(pci_bus_b(tmp));
		if(n > max)
			max = n;
	}
	return max;
}
EXPORT_SYMBOL_GPL(pci_bus_max_busnr);

#ifdef CONFIG_HAS_IOMEM
void __iomem *pci_ioremap_bar(struct pci_dev *pdev, int bar)
{
	/*
	 * Make sure the BAR is actually a memory resource, not an IO resource
	 */
	if (!(pci_resource_flags(pdev, bar) & IORESOURCE_MEM)) {
		WARN_ON(1);
		return NULL;
	}
	return ioremap_nocache(pci_resource_start(pdev, bar),
				     pci_resource_len(pdev, bar));
}
EXPORT_SYMBOL_GPL(pci_ioremap_bar);
#endif

#define PCI_FIND_CAP_TTL	48

static int __pci_find_next_cap_ttl(struct pci_bus *bus, unsigned int devfn,
				   u8 pos, int cap, int *ttl)
{
	u8 id;

	while ((*ttl)--) {
		pci_bus_read_config_byte(bus, devfn, pos, &pos);
		if (pos < 0x40)
			break;
		pos &= ~3;
		pci_bus_read_config_byte(bus, devfn, pos + PCI_CAP_LIST_ID,
					 &id);
		if (id == 0xff)
			break;
		if (id == cap)
			return pos;
		pos += PCI_CAP_LIST_NEXT;
	}
	return 0;
}

static int __pci_find_next_cap(struct pci_bus *bus, unsigned int devfn,
			       u8 pos, int cap)
{
	int ttl = PCI_FIND_CAP_TTL;

	return __pci_find_next_cap_ttl(bus, devfn, pos, cap, &ttl);
}

int pci_find_next_capability(struct pci_dev *dev, u8 pos, int cap)
{
	return __pci_find_next_cap(dev->bus, dev->devfn,
				   pos + PCI_CAP_LIST_NEXT, cap);
}
EXPORT_SYMBOL_GPL(pci_find_next_capability);

static int __pci_bus_find_cap_start(struct pci_bus *bus,
				    unsigned int devfn, u8 hdr_type)
{
	u16 status;

	pci_bus_read_config_word(bus, devfn, PCI_STATUS, &status);
	if (!(status & PCI_STATUS_CAP_LIST))
		return 0;

	switch (hdr_type) {
	case PCI_HEADER_TYPE_NORMAL:
	case PCI_HEADER_TYPE_BRIDGE:
		return PCI_CAPABILITY_LIST;
	case PCI_HEADER_TYPE_CARDBUS:
		return PCI_CB_CAPABILITY_LIST;
	default:
		return 0;
	}

	return 0;
}

/**
 * pci_find_capability - query for devices' capabilities
 * @dev: PCI device to query
 * @cap: capability code
 *
 * Tell if a device supports a given PCI capability.
 * Returns the address of the requested capability structure within the
 * device's PCI configuration space or 0 in case the device does not
 * support it.  Possible values for @cap:
 *
 *  %PCI_CAP_ID_PM           Power Management
 *  %PCI_CAP_ID_AGP          Accelerated Graphics Port
 *  %PCI_CAP_ID_VPD          Vital Product Data
 *  %PCI_CAP_ID_SLOTID       Slot Identification
 *  %PCI_CAP_ID_MSI          Message Signalled Interrupts
 *  %PCI_CAP_ID_CHSWP        CompactPCI HotSwap
 *  %PCI_CAP_ID_PCIX         PCI-X
 *  %PCI_CAP_ID_EXP          PCI Express
 */
int pci_find_capability(struct pci_dev *dev, int cap)
{
	int pos;

	pos = __pci_bus_find_cap_start(dev->bus, dev->devfn, dev->hdr_type);
	if (pos)
		pos = __pci_find_next_cap(dev->bus, dev->devfn, pos, cap);

	return pos;
}

/**
 * pci_bus_find_capability - query for devices' capabilities
 * @bus:   the PCI bus to query
 * @devfn: PCI device to query
 * @cap:   capability code
 *
 * Like pci_find_capability() but works for pci devices that do not have a
 * pci_dev structure set up yet.
 *
 * Returns the address of the requested capability structure within the
 * device's PCI configuration space or 0 in case the device does not
 * support it.
 */
int pci_bus_find_capability(struct pci_bus *bus, unsigned int devfn, int cap)
{
	int pos;
	u8 hdr_type;

	pci_bus_read_config_byte(bus, devfn, PCI_HEADER_TYPE, &hdr_type);

	pos = __pci_bus_find_cap_start(bus, devfn, hdr_type & 0x7f);
	if (pos)
		pos = __pci_find_next_cap(bus, devfn, pos, cap);

	return pos;
}

/**
 * pci_find_next_ext_capability - Find an extended capability
 * @dev: PCI device to query
 * @start: address at which to start looking (0 to start at beginning of list)
 * @cap: capability code
 *
 * Returns the address of the next matching extended capability structure
 * within the device's PCI configuration space or 0 if the device does
 * not support it.  Some capabilities can occur several times, e.g., the
 * vendor-specific capability, and this provides a way to find them all.
 */
int pci_find_next_ext_capability(struct pci_dev *dev, int start, int cap)
{
	u32 header;
	int ttl;
	int pos = PCI_CFG_SPACE_SIZE;

	/* minimum 8 bytes per capability */
	ttl = (PCI_CFG_SPACE_EXP_SIZE - PCI_CFG_SPACE_SIZE) / 8;

	if (dev->cfg_size <= PCI_CFG_SPACE_SIZE)
		return 0;

	if (start)
		pos = start;

	if (pci_read_config_dword(dev, pos, &header) != PCIBIOS_SUCCESSFUL)
		return 0;

	/*
	 * If we have no capabilities, this is indicated by cap ID,
	 * cap version and next pointer all being 0.
	 */
	if (header == 0)
		return 0;

	while (ttl-- > 0) {
		if (PCI_EXT_CAP_ID(header) == cap && pos != start)
			return pos;

		pos = PCI_EXT_CAP_NEXT(header);
		if (pos < PCI_CFG_SPACE_SIZE)
			break;

		if (pci_read_config_dword(dev, pos, &header) != PCIBIOS_SUCCESSFUL)
			break;
	}

	return 0;
}
EXPORT_SYMBOL_GPL(pci_find_next_ext_capability);

/**
 * pci_find_ext_capability - Find an extended capability
 * @dev: PCI device to query
 * @cap: capability code
 *
 * Returns the address of the requested extended capability structure
 * within the device's PCI configuration space or 0 if the device does
 * not support it.  Possible values for @cap:
 *
 *  %PCI_EXT_CAP_ID_ERR		Advanced Error Reporting
 *  %PCI_EXT_CAP_ID_VC		Virtual Channel
 *  %PCI_EXT_CAP_ID_DSN		Device Serial Number
 *  %PCI_EXT_CAP_ID_PWR		Power Budgeting
 */
int pci_find_ext_capability(struct pci_dev *dev, int cap)
{
	return pci_find_next_ext_capability(dev, 0, cap);
}
EXPORT_SYMBOL_GPL(pci_find_ext_capability);

static int __pci_find_next_ht_cap(struct pci_dev *dev, int pos, int ht_cap)
{
	int rc, ttl = PCI_FIND_CAP_TTL;
	u8 cap, mask;

	if (ht_cap == HT_CAPTYPE_SLAVE || ht_cap == HT_CAPTYPE_HOST)
		mask = HT_3BIT_CAP_MASK;
	else
		mask = HT_5BIT_CAP_MASK;

	pos = __pci_find_next_cap_ttl(dev->bus, dev->devfn, pos,
				      PCI_CAP_ID_HT, &ttl);
	while (pos) {
		rc = pci_read_config_byte(dev, pos + 3, &cap);
		if (rc != PCIBIOS_SUCCESSFUL)
			return 0;

		if ((cap & mask) == ht_cap)
			return pos;

		pos = __pci_find_next_cap_ttl(dev->bus, dev->devfn,
					      pos + PCI_CAP_LIST_NEXT,
					      PCI_CAP_ID_HT, &ttl);
	}

	return 0;
}
/**
 * pci_find_next_ht_capability - query a device's Hypertransport capabilities
 * @dev: PCI device to query
 * @pos: Position from which to continue searching
 * @ht_cap: Hypertransport capability code
 *
 * To be used in conjunction with pci_find_ht_capability() to search for
 * all capabilities matching @ht_cap. @pos should always be a value returned
 * from pci_find_ht_capability().
 *
 * NB. To be 100% safe against broken PCI devices, the caller should take
 * steps to avoid an infinite loop.
 */
int pci_find_next_ht_capability(struct pci_dev *dev, int pos, int ht_cap)
{
	return __pci_find_next_ht_cap(dev, pos + PCI_CAP_LIST_NEXT, ht_cap);
}
EXPORT_SYMBOL_GPL(pci_find_next_ht_capability);

/**
 * pci_find_ht_capability - query a device's Hypertransport capabilities
 * @dev: PCI device to query
 * @ht_cap: Hypertransport capability code
 *
 * Tell if a device supports a given Hypertransport capability.
 * Returns an address within the device's PCI configuration space
 * or 0 in case the device does not support the request capability.
 * The address points to the PCI capability, of type PCI_CAP_ID_HT,
 * which has a Hypertransport capability matching @ht_cap.
 */
int pci_find_ht_capability(struct pci_dev *dev, int ht_cap)
{
	int pos;

	pos = __pci_bus_find_cap_start(dev->bus, dev->devfn, dev->hdr_type);
	if (pos)
		pos = __pci_find_next_ht_cap(dev, pos, ht_cap);

	return pos;
}
EXPORT_SYMBOL_GPL(pci_find_ht_capability);

/**
 * pci_find_parent_resource - return resource region of parent bus of given region
 * @dev: PCI device structure contains resources to be searched
 * @res: child resource record for which parent is sought
 *
 *  For given resource region of given device, return the resource
 *  region of parent bus the given region is contained in or where
 *  it should be allocated from.
 */
struct resource *
pci_find_parent_resource(const struct pci_dev *dev, struct resource *res)
{
	const struct pci_bus *bus = dev->bus;
	int i;
	struct resource *best = NULL, *r;

	pci_bus_for_each_resource(bus, r, i) {
		if (!r)
			continue;
		if (res->start && !(res->start >= r->start && res->end <= r->end))
			continue;	/* Not contained */
		if ((res->flags ^ r->flags) & (IORESOURCE_IO | IORESOURCE_MEM))
			continue;	/* Wrong type */
		if (!((res->flags ^ r->flags) & IORESOURCE_PREFETCH))
			return r;	/* Exact match */
		/* We can't insert a non-prefetch resource inside a prefetchable parent .. */
		if (r->flags & IORESOURCE_PREFETCH)
			continue;
		/* .. but we can put a prefetchable resource inside a non-prefetchable one */
		if (!best)
			best = r;
	}
	return best;
}

/**
 * pci_wait_for_pending - wait for @mask bit(s) to clear in status word @pos
 * @dev: the PCI device to operate on
 * @pos: config space offset of status word
 * @mask: mask of bit(s) to care about in status word
 *
 * Return 1 when mask bit(s) in status word clear, 0 otherwise.
 */
int pci_wait_for_pending(struct pci_dev *dev, int pos, u16 mask)
{
	int i;

	/* Wait for Transaction Pending bit clean */
	for (i = 0; i < 4; i++) {
		u16 status;
		if (i)
			msleep((1 << (i - 1)) * 100);

		pci_read_config_word(dev, pos, &status);
		if (!(status & mask))
			return 1;
	}

	return 0;
}

/**
 * pci_restore_bars - restore a devices BAR values (e.g. after wake-up)
 * @dev: PCI device to have its BARs restored
 *
 * Restore the BAR values for a given device, so as to make it
 * accessible by its driver.
 */
static void
pci_restore_bars(struct pci_dev *dev)
{
	int i;

	for (i = 0; i < PCI_BRIDGE_RESOURCES; i++)
		pci_update_resource(dev, i);
}

static struct pci_platform_pm_ops *pci_platform_pm;

int pci_set_platform_pm(struct pci_platform_pm_ops *ops)
{
	if (!ops->is_manageable || !ops->set_state || !ops->choose_state
	    || !ops->sleep_wake)
		return -EINVAL;
	pci_platform_pm = ops;
	return 0;
}

static inline bool platform_pci_power_manageable(struct pci_dev *dev)
{
	return pci_platform_pm ? pci_platform_pm->is_manageable(dev) : false;
}

static inline int platform_pci_set_power_state(struct pci_dev *dev,
                                                pci_power_t t)
{
	return pci_platform_pm ? pci_platform_pm->set_state(dev, t) : -ENOSYS;
}

static inline pci_power_t platform_pci_choose_state(struct pci_dev *dev)
{
	return pci_platform_pm ?
			pci_platform_pm->choose_state(dev) : PCI_POWER_ERROR;
}

static inline int platform_pci_sleep_wake(struct pci_dev *dev, bool enable)
{
	return pci_platform_pm ?
			pci_platform_pm->sleep_wake(dev, enable) : -ENODEV;
}

static inline int platform_pci_run_wake(struct pci_dev *dev, bool enable)
{
	return pci_platform_pm ?
			pci_platform_pm->run_wake(dev, enable) : -ENODEV;
}

/**
 * pci_raw_set_power_state - Use PCI PM registers to set the power state of
 *                           given PCI device
 * @dev: PCI device to handle.
 * @state: PCI power state (D0, D1, D2, D3hot) to put the device into.
 *
 * RETURN VALUE:
 * -EINVAL if the requested state is invalid.
 * -EIO if device does not support PCI PM or its PM capabilities register has a
 * wrong version, or device doesn't support the requested state.
 * 0 if device already is in the requested state.
 * 0 if device's power state has been successfully changed.
 */
static int pci_raw_set_power_state(struct pci_dev *dev, pci_power_t state)
{
	u16 pmcsr;
	bool need_restore = false;

	/* Check if we're already there */
	if (dev->current_state == state)
		return 0;

	if (!dev->pm_cap)
		return -EIO;

	if (state < PCI_D0 || state > PCI_D3hot)
		return -EINVAL;

	/* Validate current state:
	 * Can enter D0 from any state, but if we can only go deeper
	 * to sleep if we're already in a low power state
	 */
	if (state != PCI_D0 && dev->current_state <= PCI_D3cold
	    && dev->current_state > state) {
		dev_err(&dev->dev, "invalid power transition "
			"(from state %d to %d)\n", dev->current_state, state);
		return -EINVAL;
	}

	/* check if this device supports the desired state */
	if ((state == PCI_D1 && !dev->d1_support)
	   || (state == PCI_D2 && !dev->d2_support))
		return -EIO;

	pci_read_config_word(dev, dev->pm_cap + PCI_PM_CTRL, &pmcsr);

	/* If we're (effectively) in D3, force entire word to 0.
	 * This doesn't affect PME_Status, disables PME_En, and
	 * sets PowerState to 0.
	 */
	switch (dev->current_state) {
	case PCI_D0:
	case PCI_D1:
	case PCI_D2:
		pmcsr &= ~PCI_PM_CTRL_STATE_MASK;
		pmcsr |= state;
		break;
	case PCI_D3hot:
	case PCI_D3cold:
	case PCI_UNKNOWN: /* Boot-up */
		if ((pmcsr & PCI_PM_CTRL_STATE_MASK) == PCI_D3hot
		 && !(pmcsr & PCI_PM_CTRL_NO_SOFT_RESET))
			need_restore = true;
		/* Fall-through: force to D0 */
	default:
		pmcsr = 0;
		break;
	}

	/* enter specified state */
	pci_write_config_word(dev, dev->pm_cap + PCI_PM_CTRL, pmcsr);

	/* Mandatory power management transition delays */
	/* see PCI PM 1.1 5.6.1 table 18 */
	if (state == PCI_D3hot || dev->current_state == PCI_D3hot)
		pci_dev_d3_sleep(dev);
	else if (state == PCI_D2 || dev->current_state == PCI_D2)
		udelay(PCI_PM_D2_DELAY);

	pci_read_config_word(dev, dev->pm_cap + PCI_PM_CTRL, &pmcsr);
	dev->current_state = (pmcsr & PCI_PM_CTRL_STATE_MASK);
	if (dev->current_state != state && printk_ratelimit())
		dev_info(&dev->dev, "Refused to change power state, "
			"currently in D%d\n", dev->current_state);

	/*
	 * According to section 5.4.1 of the "PCI BUS POWER MANAGEMENT
	 * INTERFACE SPECIFICATION, REV. 1.2", a device transitioning
	 * from D3hot to D0 _may_ perform an internal reset, thereby
	 * going to "D0 Uninitialized" rather than "D0 Initialized".
	 * For example, at least some versions of the 3c905B and the
	 * 3c556B exhibit this behaviour.
	 *
	 * At least some laptop BIOSen (e.g. the Thinkpad T21) leave
	 * devices in a D3hot state at boot.  Consequently, we need to
	 * restore at least the BARs so that the device will be
	 * accessible to its driver.
	 */
	if (need_restore)
		pci_restore_bars(dev);

	if (dev->bus->self)
		pcie_aspm_pm_state_change(dev->bus->self);

	return 0;
}

/**
 * pci_update_current_state - Read PCI power state of given device from its
 *                            PCI PM registers and cache it
 * @dev: PCI device to handle.
 * @state: State to cache in case the device doesn't have the PM capability
 */
void pci_update_current_state(struct pci_dev *dev, pci_power_t state)
{
	if (dev->pm_cap) {
		u16 pmcsr;

		/*
		 * Configuration space is not accessible for device in
		 * D3cold, so just keep or set D3cold for safety
		 */
		if (dev->current_state == PCI_D3cold)
			return;
		if (state == PCI_D3cold) {
			dev->current_state = PCI_D3cold;
			return;
		}
		pci_read_config_word(dev, dev->pm_cap + PCI_PM_CTRL, &pmcsr);
		dev->current_state = (pmcsr & PCI_PM_CTRL_STATE_MASK);
	} else {
		dev->current_state = state;
	}
}

/**
 * pci_power_up - Put the given device into D0 forcibly
 * @dev: PCI device to power up
 */
void pci_power_up(struct pci_dev *dev)
{
	if (platform_pci_power_manageable(dev))
		platform_pci_set_power_state(dev, PCI_D0);

	pci_raw_set_power_state(dev, PCI_D0);
	pci_update_current_state(dev, PCI_D0);
}

/**
 * pci_platform_power_transition - Use platform to change device power state
 * @dev: PCI device to handle.
 * @state: State to put the device into.
 */
static int pci_platform_power_transition(struct pci_dev *dev, pci_power_t state)
{
	int error;

	if (platform_pci_power_manageable(dev)) {
		error = platform_pci_set_power_state(dev, state);
		if (!error)
			pci_update_current_state(dev, state);
	} else
		error = -ENODEV;

	if (error && !dev->pm_cap) /* Fall back to PCI_D0 */
		dev->current_state = PCI_D0;

	return error;
}

/**
 * pci_wakeup - Wake up a PCI device
 * @pci_dev: Device to handle.
 * @ign: ignored parameter
 */
static int pci_wakeup(struct pci_dev *pci_dev, void *ign)
{
	pci_wakeup_event(pci_dev);
	pm_request_resume(&pci_dev->dev);
	return 0;
}

/**
 * pci_wakeup_bus - Walk given bus and wake up devices on it
 * @bus: Top bus of the subtree to walk.
 */
static void pci_wakeup_bus(struct pci_bus *bus)
{
	if (bus)
		pci_walk_bus(bus, pci_wakeup, NULL);
}

/**
 * __pci_start_power_transition - Start power transition of a PCI device
 * @dev: PCI device to handle.
 * @state: State to put the device into.
 */
static void __pci_start_power_transition(struct pci_dev *dev, pci_power_t state)
{
	if (state == PCI_D0) {
		pci_platform_power_transition(dev, PCI_D0);
		/*
		 * Mandatory power management transition delays, see
		 * PCI Express Base Specification Revision 2.0 Section
		 * 6.6.1: Conventional Reset.  Do not delay for
		 * devices powered on/off by corresponding bridge,
		 * because have already delayed for the bridge.
		 */
		if (dev->runtime_d3cold) {
			msleep(dev->d3cold_delay);
			/*
			 * When powering on a bridge from D3cold, the
			 * whole hierarchy may be powered on into
			 * D0uninitialized state, resume them to give
			 * them a chance to suspend again
			 */
			pci_wakeup_bus(dev->subordinate);
		}
	}
}

/**
 * __pci_dev_set_current_state - Set current state of a PCI device
 * @dev: Device to handle
 * @data: pointer to state to be set
 */
static int __pci_dev_set_current_state(struct pci_dev *dev, void *data)
{
	pci_power_t state = *(pci_power_t *)data;

	dev->current_state = state;
	return 0;
}

/**
 * __pci_bus_set_current_state - Walk given bus and set current state of devices
 * @bus: Top bus of the subtree to walk.
 * @state: state to be set
 */
static void __pci_bus_set_current_state(struct pci_bus *bus, pci_power_t state)
{
	if (bus)
		pci_walk_bus(bus, __pci_dev_set_current_state, &state);
}

/**
 * __pci_complete_power_transition - Complete power transition of a PCI device
 * @dev: PCI device to handle.
 * @state: State to put the device into.
 *
 * This function should not be called directly by device drivers.
 */
int __pci_complete_power_transition(struct pci_dev *dev, pci_power_t state)
{
	int ret;

	if (state <= PCI_D0)
		return -EINVAL;
	ret = pci_platform_power_transition(dev, state);
	/* Power off the bridge may power off the whole hierarchy */
	if (!ret && state == PCI_D3cold)
		__pci_bus_set_current_state(dev->subordinate, PCI_D3cold);
	return ret;
}
EXPORT_SYMBOL_GPL(__pci_complete_power_transition);

/**
 * pci_set_power_state - Set the power state of a PCI device
 * @dev: PCI device to handle.
 * @state: PCI power state (D0, D1, D2, D3hot) to put the device into.
 *
 * Transition a device to a new power state, using the platform firmware and/or
 * the device's PCI PM registers.
 *
 * RETURN VALUE:
 * -EINVAL if the requested state is invalid.
 * -EIO if device does not support PCI PM or its PM capabilities register has a
 * wrong version, or device doesn't support the requested state.
 * 0 if device already is in the requested state.
 * 0 if device's power state has been successfully changed.
 */
int pci_set_power_state(struct pci_dev *dev, pci_power_t state)
{
	int error;

	/* bound the state we're entering */
	if (state > PCI_D3cold)
		state = PCI_D3cold;
	else if (state < PCI_D0)
		state = PCI_D0;
	else if ((state == PCI_D1 || state == PCI_D2) && pci_no_d1d2(dev))
		/*
		 * If the device or the parent bridge do not support PCI PM,
		 * ignore the request if we're doing anything other than putting
		 * it into D0 (which would only happen on boot).
		 */
		return 0;

	/* Check if we're already there */
	if (dev->current_state == state)
		return 0;

	__pci_start_power_transition(dev, state);

	/* This device is quirked not to be put into D3, so
	   don't put it in D3 */
	if (state >= PCI_D3hot && (dev->dev_flags & PCI_DEV_FLAGS_NO_D3))
		return 0;

	/*
	 * To put device in D3cold, we put device into D3hot in native
	 * way, then put device into D3cold with platform ops
	 */
	error = pci_raw_set_power_state(dev, state > PCI_D3hot ?
					PCI_D3hot : state);

	if (!__pci_complete_power_transition(dev, state))
		error = 0;
	/*
	 * When aspm_policy is "powersave" this call ensures
	 * that ASPM is configured.
	 */
	if (!error && dev->bus->self)
		pcie_aspm_powersave_config_link(dev->bus->self);

	return error;
}

/**
 * pci_choose_state - Choose the power state of a PCI device
 * @dev: PCI device to be suspended
 * @state: target sleep state for the whole system. This is the value
 *	that is passed to suspend() function.
 *
 * Returns PCI power state suitable for given device and given system
 * message.
 */

pci_power_t pci_choose_state(struct pci_dev *dev, pm_message_t state)
{
	pci_power_t ret;

	if (!dev->pm_cap)
		return PCI_D0;

	ret = platform_pci_choose_state(dev);
	if (ret != PCI_POWER_ERROR)
		return ret;

	switch (state.event) {
	case PM_EVENT_ON:
		return PCI_D0;
	case PM_EVENT_FREEZE:
	case PM_EVENT_PRETHAW:
		/* REVISIT both freeze and pre-thaw "should" use D0 */
	case PM_EVENT_SUSPEND:
	case PM_EVENT_HIBERNATE:
		return PCI_D3hot;
	default:
		dev_info(&dev->dev, "unrecognized suspend event %d\n",
			 state.event);
		BUG();
	}
	return PCI_D0;
}

EXPORT_SYMBOL(pci_choose_state);

#define PCI_EXP_SAVE_REGS	7


static struct pci_cap_saved_state *_pci_find_saved_cap(struct pci_dev *pci_dev,
						       u16 cap, bool extended)
{
	struct pci_cap_saved_state *tmp;

	hlist_for_each_entry(tmp, &pci_dev->saved_cap_space, next) {
		if (tmp->cap.cap_extended == extended && tmp->cap.cap_nr == cap)
			return tmp;
	}
	return NULL;
}

struct pci_cap_saved_state *pci_find_saved_cap(struct pci_dev *dev, char cap)
{
	return _pci_find_saved_cap(dev, cap, false);
}

struct pci_cap_saved_state *pci_find_saved_ext_cap(struct pci_dev *dev, u16 cap)
{
	return _pci_find_saved_cap(dev, cap, true);
}

static int pci_save_pcie_state(struct pci_dev *dev)
{
	int i = 0;
	struct pci_cap_saved_state *save_state;
	u16 *cap;

	if (!pci_is_pcie(dev))
		return 0;

	save_state = pci_find_saved_cap(dev, PCI_CAP_ID_EXP);
	if (!save_state) {
		dev_err(&dev->dev, "buffer not found in %s\n", __func__);
		return -ENOMEM;
	}

	cap = (u16 *)&save_state->cap.data[0];
	pcie_capability_read_word(dev, PCI_EXP_DEVCTL, &cap[i++]);
	pcie_capability_read_word(dev, PCI_EXP_LNKCTL, &cap[i++]);
	pcie_capability_read_word(dev, PCI_EXP_SLTCTL, &cap[i++]);
	pcie_capability_read_word(dev, PCI_EXP_RTCTL,  &cap[i++]);
	pcie_capability_read_word(dev, PCI_EXP_DEVCTL2, &cap[i++]);
	pcie_capability_read_word(dev, PCI_EXP_LNKCTL2, &cap[i++]);
	pcie_capability_read_word(dev, PCI_EXP_SLTCTL2, &cap[i++]);

	return 0;
}

static void pci_restore_pcie_state(struct pci_dev *dev)
{
	int i = 0;
	struct pci_cap_saved_state *save_state;
	u16 *cap;

	save_state = pci_find_saved_cap(dev, PCI_CAP_ID_EXP);
	if (!save_state)
		return;

	cap = (u16 *)&save_state->cap.data[0];
	pcie_capability_write_word(dev, PCI_EXP_DEVCTL, cap[i++]);
	pcie_capability_write_word(dev, PCI_EXP_LNKCTL, cap[i++]);
	pcie_capability_write_word(dev, PCI_EXP_SLTCTL, cap[i++]);
	pcie_capability_write_word(dev, PCI_EXP_RTCTL, cap[i++]);
	pcie_capability_write_word(dev, PCI_EXP_DEVCTL2, cap[i++]);
	pcie_capability_write_word(dev, PCI_EXP_LNKCTL2, cap[i++]);
	pcie_capability_write_word(dev, PCI_EXP_SLTCTL2, cap[i++]);
}


static int pci_save_pcix_state(struct pci_dev *dev)
{
	int pos;
	struct pci_cap_saved_state *save_state;

	pos = pci_find_capability(dev, PCI_CAP_ID_PCIX);
	if (pos <= 0)
		return 0;

	save_state = pci_find_saved_cap(dev, PCI_CAP_ID_PCIX);
	if (!save_state) {
		dev_err(&dev->dev, "buffer not found in %s\n", __func__);
		return -ENOMEM;
	}

	pci_read_config_word(dev, pos + PCI_X_CMD,
			     (u16 *)save_state->cap.data);

	return 0;
}

static void pci_restore_pcix_state(struct pci_dev *dev)
{
	int i = 0, pos;
	struct pci_cap_saved_state *save_state;
	u16 *cap;

	save_state = pci_find_saved_cap(dev, PCI_CAP_ID_PCIX);
	pos = pci_find_capability(dev, PCI_CAP_ID_PCIX);
	if (!save_state || pos <= 0)
		return;
	cap = (u16 *)&save_state->cap.data[0];

	pci_write_config_word(dev, pos + PCI_X_CMD, cap[i++]);
}


/**
 * pci_save_state - save the PCI configuration space of a device before suspending
 * @dev: - PCI device that we're dealing with
 */
int
pci_save_state(struct pci_dev *dev)
{
	int i;
	/* XXX: 100% dword access ok here? */
	for (i = 0; i < 16; i++)
		pci_read_config_dword(dev, i * 4, &dev->saved_config_space[i]);
	dev->state_saved = true;
	if ((i = pci_save_pcie_state(dev)) != 0)
		return i;
	if ((i = pci_save_pcix_state(dev)) != 0)
		return i;
	if ((i = pci_save_vc_state(dev)) != 0)
		return i;
	return 0;
}

static void pci_restore_config_dword(struct pci_dev *pdev, int offset,
				     u32 saved_val, int retry)
{
	u32 val;

	pci_read_config_dword(pdev, offset, &val);
	if (val == saved_val)
		return;

	for (;;) {
		dev_dbg(&pdev->dev, "restoring config space at offset "
			"%#x (was %#x, writing %#x)\n", offset, val, saved_val);
		pci_write_config_dword(pdev, offset, saved_val);
		if (retry-- <= 0)
			return;

		pci_read_config_dword(pdev, offset, &val);
		if (val == saved_val)
			return;

		mdelay(1);
	}
}

static void pci_restore_config_space_range(struct pci_dev *pdev,
					   int start, int end, int retry)
{
	int index;

	for (index = end; index >= start; index--)
		pci_restore_config_dword(pdev, 4 * index,
					 pdev->saved_config_space[index],
					 retry);
}

static void pci_restore_config_space(struct pci_dev *pdev)
{
	if (pdev->hdr_type == PCI_HEADER_TYPE_NORMAL) {
		pci_restore_config_space_range(pdev, 10, 15, 0);
		/* Restore BARs before the command register. */
		pci_restore_config_space_range(pdev, 4, 9, 10);
		pci_restore_config_space_range(pdev, 0, 3, 0);
	} else {
		pci_restore_config_space_range(pdev, 0, 15, 0);
	}
}

/**
 * pci_restore_state - Restore the saved state of a PCI device
 * @dev: - PCI device that we're dealing with
 */
void pci_restore_state(struct pci_dev *dev)
{
	if (!dev->state_saved)
		return;

	/* PCI Express register must be restored first */
	pci_restore_pcie_state(dev);
	pci_restore_ats_state(dev);
	pci_restore_vc_state(dev);

	pci_restore_config_space(dev);

	pci_restore_pcix_state(dev);
	pci_restore_msi_state(dev);
	pci_restore_iov_state(dev);

	dev->state_saved = false;
}

struct pci_saved_state {
	u32 config_space[16];
	struct pci_cap_saved_data cap[0];
};

/**
 * pci_store_saved_state - Allocate and return an opaque struct containing
 *			   the device saved state.
 * @dev: PCI device that we're dealing with
 *
 * Return NULL if no state or error.
 */
struct pci_saved_state *pci_store_saved_state(struct pci_dev *dev)
{
	struct pci_saved_state *state;
	struct pci_cap_saved_state *tmp;
	struct pci_cap_saved_data *cap;
	size_t size;

	if (!dev->state_saved)
		return NULL;

	size = sizeof(*state) + sizeof(struct pci_cap_saved_data);

	hlist_for_each_entry(tmp, &dev->saved_cap_space, next)
		size += sizeof(struct pci_cap_saved_data) + tmp->cap.size;

	state = kzalloc(size, GFP_KERNEL);
	if (!state)
		return NULL;

	memcpy(state->config_space, dev->saved_config_space,
	       sizeof(state->config_space));

	cap = state->cap;
	hlist_for_each_entry(tmp, &dev->saved_cap_space, next) {
		size_t len = sizeof(struct pci_cap_saved_data) + tmp->cap.size;
		memcpy(cap, &tmp->cap, len);
		cap = (struct pci_cap_saved_data *)((u8 *)cap + len);
	}
	/* Empty cap_save terminates list */

	return state;
}
EXPORT_SYMBOL_GPL(pci_store_saved_state);

/**
 * pci_load_saved_state - Reload the provided save state into struct pci_dev.
 * @dev: PCI device that we're dealing with
 * @state: Saved state returned from pci_store_saved_state()
 */
static int pci_load_saved_state(struct pci_dev *dev,
				struct pci_saved_state *state)
{
	struct pci_cap_saved_data *cap;

	dev->state_saved = false;

	if (!state)
		return 0;

	memcpy(dev->saved_config_space, state->config_space,
	       sizeof(state->config_space));

	cap = state->cap;
	while (cap->size) {
		struct pci_cap_saved_state *tmp;

		tmp = _pci_find_saved_cap(dev, cap->cap_nr, cap->cap_extended);
		if (!tmp || tmp->cap.size != cap->size)
			return -EINVAL;

		memcpy(tmp->cap.data, cap->data, tmp->cap.size);
		cap = (struct pci_cap_saved_data *)((u8 *)cap +
		       sizeof(struct pci_cap_saved_data) + cap->size);
	}

	dev->state_saved = true;
	return 0;
}

/**
 * pci_load_and_free_saved_state - Reload the save state pointed to by state,
 *				   and free the memory allocated for it.
 * @dev: PCI device that we're dealing with
 * @state: Pointer to saved state returned from pci_store_saved_state()
 */
int pci_load_and_free_saved_state(struct pci_dev *dev,
				  struct pci_saved_state **state)
{
	int ret = pci_load_saved_state(dev, *state);
	kfree(*state);
	*state = NULL;
	return ret;
}
EXPORT_SYMBOL_GPL(pci_load_and_free_saved_state);

static int do_pci_enable_device(struct pci_dev *dev, int bars)
{
	int err;
	u16 cmd;
	u8 pin;

	err = pci_set_power_state(dev, PCI_D0);
	if (err < 0 && err != -EIO)
		return err;
	err = pcibios_enable_device(dev, bars);
	if (err < 0)
		return err;
	pci_fixup_device(pci_fixup_enable, dev);

<<<<<<< HEAD
=======
	if (dev->msi_enabled || dev->msix_enabled)
		return 0;

>>>>>>> e090d5b6
	pci_read_config_byte(dev, PCI_INTERRUPT_PIN, &pin);
	if (pin) {
		pci_read_config_word(dev, PCI_COMMAND, &cmd);
		if (cmd & PCI_COMMAND_INTX_DISABLE)
			pci_write_config_word(dev, PCI_COMMAND,
					      cmd & ~PCI_COMMAND_INTX_DISABLE);
	}

	return 0;
}

/**
 * pci_reenable_device - Resume abandoned device
 * @dev: PCI device to be resumed
 *
 *  Note this function is a backend of pci_default_resume and is not supposed
 *  to be called by normal code, write proper resume handler and use it instead.
 */
int pci_reenable_device(struct pci_dev *dev)
{
	if (pci_is_enabled(dev))
		return do_pci_enable_device(dev, (1 << PCI_NUM_RESOURCES) - 1);
	return 0;
}

static void pci_enable_bridge(struct pci_dev *dev)
{
	struct pci_dev *bridge;
	int retval;

	bridge = pci_upstream_bridge(dev);
	if (bridge)
		pci_enable_bridge(bridge);

	if (pci_is_enabled(dev)) {
		if (!dev->is_busmaster)
			pci_set_master(dev);
		return;
	}

	retval = pci_enable_device(dev);
	if (retval)
		dev_err(&dev->dev, "Error enabling bridge (%d), continuing\n",
			retval);
	pci_set_master(dev);
}

static int pci_enable_device_flags(struct pci_dev *dev, unsigned long flags)
{
	struct pci_dev *bridge;
	int err;
	int i, bars = 0;

	/*
	 * Power state could be unknown at this point, either due to a fresh
	 * boot or a device removal call.  So get the current power state
	 * so that things like MSI message writing will behave as expected
	 * (e.g. if the device really is in D0 at enable time).
	 */
	if (dev->pm_cap) {
		u16 pmcsr;
		pci_read_config_word(dev, dev->pm_cap + PCI_PM_CTRL, &pmcsr);
		dev->current_state = (pmcsr & PCI_PM_CTRL_STATE_MASK);
	}

	if (atomic_inc_return(&dev->enable_cnt) > 1)
		return 0;		/* already enabled */

	bridge = pci_upstream_bridge(dev);
	if (bridge)
		pci_enable_bridge(bridge);

	/* only skip sriov related */
	for (i = 0; i <= PCI_ROM_RESOURCE; i++)
		if (dev->resource[i].flags & flags)
			bars |= (1 << i);
	for (i = PCI_BRIDGE_RESOURCES; i < DEVICE_COUNT_RESOURCE; i++)
		if (dev->resource[i].flags & flags)
			bars |= (1 << i);

	err = do_pci_enable_device(dev, bars);
	if (err < 0)
		atomic_dec(&dev->enable_cnt);
	return err;
}

/**
 * pci_enable_device_io - Initialize a device for use with IO space
 * @dev: PCI device to be initialized
 *
 *  Initialize device before it's used by a driver. Ask low-level code
 *  to enable I/O resources. Wake up the device if it was suspended.
 *  Beware, this function can fail.
 */
int pci_enable_device_io(struct pci_dev *dev)
{
	return pci_enable_device_flags(dev, IORESOURCE_IO);
}

/**
 * pci_enable_device_mem - Initialize a device for use with Memory space
 * @dev: PCI device to be initialized
 *
 *  Initialize device before it's used by a driver. Ask low-level code
 *  to enable Memory resources. Wake up the device if it was suspended.
 *  Beware, this function can fail.
 */
int pci_enable_device_mem(struct pci_dev *dev)
{
	return pci_enable_device_flags(dev, IORESOURCE_MEM);
}

/**
 * pci_enable_device - Initialize device before it's used by a driver.
 * @dev: PCI device to be initialized
 *
 *  Initialize device before it's used by a driver. Ask low-level code
 *  to enable I/O and memory. Wake up the device if it was suspended.
 *  Beware, this function can fail.
 *
 *  Note we don't actually enable the device many times if we call
 *  this function repeatedly (we just increment the count).
 */
int pci_enable_device(struct pci_dev *dev)
{
	return pci_enable_device_flags(dev, IORESOURCE_MEM | IORESOURCE_IO);
}

/*
 * Managed PCI resources.  This manages device on/off, intx/msi/msix
 * on/off and BAR regions.  pci_dev itself records msi/msix status, so
 * there's no need to track it separately.  pci_devres is initialized
 * when a device is enabled using managed PCI device enable interface.
 */
struct pci_devres {
	unsigned int enabled:1;
	unsigned int pinned:1;
	unsigned int orig_intx:1;
	unsigned int restore_intx:1;
	u32 region_mask;
};

static void pcim_release(struct device *gendev, void *res)
{
	struct pci_dev *dev = container_of(gendev, struct pci_dev, dev);
	struct pci_devres *this = res;
	int i;

	if (dev->msi_enabled)
		pci_disable_msi(dev);
	if (dev->msix_enabled)
		pci_disable_msix(dev);

	for (i = 0; i < DEVICE_COUNT_RESOURCE; i++)
		if (this->region_mask & (1 << i))
			pci_release_region(dev, i);

	if (this->restore_intx)
		pci_intx(dev, this->orig_intx);

	if (this->enabled && !this->pinned)
		pci_disable_device(dev);
}

static struct pci_devres * get_pci_dr(struct pci_dev *pdev)
{
	struct pci_devres *dr, *new_dr;

	dr = devres_find(&pdev->dev, pcim_release, NULL, NULL);
	if (dr)
		return dr;

	new_dr = devres_alloc(pcim_release, sizeof(*new_dr), GFP_KERNEL);
	if (!new_dr)
		return NULL;
	return devres_get(&pdev->dev, new_dr, NULL, NULL);
}

static struct pci_devres * find_pci_dr(struct pci_dev *pdev)
{
	if (pci_is_managed(pdev))
		return devres_find(&pdev->dev, pcim_release, NULL, NULL);
	return NULL;
}

/**
 * pcim_enable_device - Managed pci_enable_device()
 * @pdev: PCI device to be initialized
 *
 * Managed pci_enable_device().
 */
int pcim_enable_device(struct pci_dev *pdev)
{
	struct pci_devres *dr;
	int rc;

	dr = get_pci_dr(pdev);
	if (unlikely(!dr))
		return -ENOMEM;
	if (dr->enabled)
		return 0;

	rc = pci_enable_device(pdev);
	if (!rc) {
		pdev->is_managed = 1;
		dr->enabled = 1;
	}
	return rc;
}

/**
 * pcim_pin_device - Pin managed PCI device
 * @pdev: PCI device to pin
 *
 * Pin managed PCI device @pdev.  Pinned device won't be disabled on
 * driver detach.  @pdev must have been enabled with
 * pcim_enable_device().
 */
void pcim_pin_device(struct pci_dev *pdev)
{
	struct pci_devres *dr;

	dr = find_pci_dr(pdev);
	WARN_ON(!dr || !dr->enabled);
	if (dr)
		dr->pinned = 1;
}

/*
 * pcibios_add_device - provide arch specific hooks when adding device dev
 * @dev: the PCI device being added
 *
 * Permits the platform to provide architecture specific functionality when
 * devices are added. This is the default implementation. Architecture
 * implementations can override this.
 */
int __weak pcibios_add_device (struct pci_dev *dev)
{
	return 0;
}

/**
 * pcibios_release_device - provide arch specific hooks when releasing device dev
 * @dev: the PCI device being released
 *
 * Permits the platform to provide architecture specific functionality when
 * devices are released. This is the default implementation. Architecture
 * implementations can override this.
 */
void __weak pcibios_release_device(struct pci_dev *dev) {}

/**
 * pcibios_disable_device - disable arch specific PCI resources for device dev
 * @dev: the PCI device to disable
 *
 * Disables architecture specific PCI resources for the device. This
 * is the default implementation. Architecture implementations can
 * override this.
 */
void __weak pcibios_disable_device (struct pci_dev *dev) {}

static void do_pci_disable_device(struct pci_dev *dev)
{
	u16 pci_command;

	pci_read_config_word(dev, PCI_COMMAND, &pci_command);
	if (pci_command & PCI_COMMAND_MASTER) {
		pci_command &= ~PCI_COMMAND_MASTER;
		pci_write_config_word(dev, PCI_COMMAND, pci_command);
	}

	pcibios_disable_device(dev);
}

/**
 * pci_disable_enabled_device - Disable device without updating enable_cnt
 * @dev: PCI device to disable
 *
 * NOTE: This function is a backend of PCI power management routines and is
 * not supposed to be called drivers.
 */
void pci_disable_enabled_device(struct pci_dev *dev)
{
	if (pci_is_enabled(dev))
		do_pci_disable_device(dev);
}

/**
 * pci_disable_device - Disable PCI device after use
 * @dev: PCI device to be disabled
 *
 * Signal to the system that the PCI device is not in use by the system
 * anymore.  This only involves disabling PCI bus-mastering, if active.
 *
 * Note we don't actually disable the device until all callers of
 * pci_enable_device() have called pci_disable_device().
 */
void
pci_disable_device(struct pci_dev *dev)
{
	struct pci_devres *dr;

	dr = find_pci_dr(dev);
	if (dr)
		dr->enabled = 0;

	dev_WARN_ONCE(&dev->dev, atomic_read(&dev->enable_cnt) <= 0,
		      "disabling already-disabled device");

	if (atomic_dec_return(&dev->enable_cnt) != 0)
		return;

	do_pci_disable_device(dev);

	dev->is_busmaster = 0;
}

/**
 * pcibios_set_pcie_reset_state - set reset state for device dev
 * @dev: the PCIe device reset
 * @state: Reset state to enter into
 *
 *
 * Sets the PCIe reset state for the device. This is the default
 * implementation. Architecture implementations can override this.
 */
int __weak pcibios_set_pcie_reset_state(struct pci_dev *dev,
					enum pcie_reset_state state)
{
	return -EINVAL;
}

/**
 * pci_set_pcie_reset_state - set reset state for device dev
 * @dev: the PCIe device reset
 * @state: Reset state to enter into
 *
 *
 * Sets the PCI reset state for the device.
 */
int pci_set_pcie_reset_state(struct pci_dev *dev, enum pcie_reset_state state)
{
	return pcibios_set_pcie_reset_state(dev, state);
}

/**
 * pci_check_pme_status - Check if given device has generated PME.
 * @dev: Device to check.
 *
 * Check the PME status of the device and if set, clear it and clear PME enable
 * (if set).  Return 'true' if PME status and PME enable were both set or
 * 'false' otherwise.
 */
bool pci_check_pme_status(struct pci_dev *dev)
{
	int pmcsr_pos;
	u16 pmcsr;
	bool ret = false;

	if (!dev->pm_cap)
		return false;

	pmcsr_pos = dev->pm_cap + PCI_PM_CTRL;
	pci_read_config_word(dev, pmcsr_pos, &pmcsr);
	if (!(pmcsr & PCI_PM_CTRL_PME_STATUS))
		return false;

	/* Clear PME status. */
	pmcsr |= PCI_PM_CTRL_PME_STATUS;
	if (pmcsr & PCI_PM_CTRL_PME_ENABLE) {
		/* Disable PME to avoid interrupt flood. */
		pmcsr &= ~PCI_PM_CTRL_PME_ENABLE;
		ret = true;
	}

	pci_write_config_word(dev, pmcsr_pos, pmcsr);

	return ret;
}

/**
 * pci_pme_wakeup - Wake up a PCI device if its PME Status bit is set.
 * @dev: Device to handle.
 * @pme_poll_reset: Whether or not to reset the device's pme_poll flag.
 *
 * Check if @dev has generated PME and queue a resume request for it in that
 * case.
 */
static int pci_pme_wakeup(struct pci_dev *dev, void *pme_poll_reset)
{
	if (pme_poll_reset && dev->pme_poll)
		dev->pme_poll = false;

	if (pci_check_pme_status(dev)) {
		pci_wakeup_event(dev);
		pm_request_resume(&dev->dev);
	}
	return 0;
}

/**
 * pci_pme_wakeup_bus - Walk given bus and wake up devices on it, if necessary.
 * @bus: Top bus of the subtree to walk.
 */
void pci_pme_wakeup_bus(struct pci_bus *bus)
{
	if (bus)
		pci_walk_bus(bus, pci_pme_wakeup, (void *)true);
}


/**
 * pci_pme_capable - check the capability of PCI device to generate PME#
 * @dev: PCI device to handle.
 * @state: PCI state from which device will issue PME#.
 */
bool pci_pme_capable(struct pci_dev *dev, pci_power_t state)
{
	if (!dev->pm_cap)
		return false;

	return !!(dev->pme_support & (1 << state));
}

static void pci_pme_list_scan(struct work_struct *work)
{
	struct pci_pme_device *pme_dev, *n;

	mutex_lock(&pci_pme_list_mutex);
	if (!list_empty(&pci_pme_list)) {
		list_for_each_entry_safe(pme_dev, n, &pci_pme_list, list) {
			if (pme_dev->dev->pme_poll) {
				struct pci_dev *bridge;

				bridge = pme_dev->dev->bus->self;
				/*
				 * If bridge is in low power state, the
				 * configuration space of subordinate devices
				 * may be not accessible
				 */
				if (bridge && bridge->current_state != PCI_D0)
					continue;
				pci_pme_wakeup(pme_dev->dev, NULL);
			} else {
				list_del(&pme_dev->list);
				kfree(pme_dev);
			}
		}
		if (!list_empty(&pci_pme_list))
			schedule_delayed_work(&pci_pme_work,
					      msecs_to_jiffies(PME_TIMEOUT));
	}
	mutex_unlock(&pci_pme_list_mutex);
}

/**
 * pci_pme_active - enable or disable PCI device's PME# function
 * @dev: PCI device to handle.
 * @enable: 'true' to enable PME# generation; 'false' to disable it.
 *
 * The caller must verify that the device is capable of generating PME# before
 * calling this function with @enable equal to 'true'.
 */
void pci_pme_active(struct pci_dev *dev, bool enable)
{
	u16 pmcsr;

	if (!dev->pme_support)
		return;

	pci_read_config_word(dev, dev->pm_cap + PCI_PM_CTRL, &pmcsr);
	/* Clear PME_Status by writing 1 to it and enable PME# */
	pmcsr |= PCI_PM_CTRL_PME_STATUS | PCI_PM_CTRL_PME_ENABLE;
	if (!enable)
		pmcsr &= ~PCI_PM_CTRL_PME_ENABLE;

	pci_write_config_word(dev, dev->pm_cap + PCI_PM_CTRL, pmcsr);

	/*
	 * PCI (as opposed to PCIe) PME requires that the device have
	 * its PME# line hooked up correctly. Not all hardware vendors
	 * do this, so the PME never gets delivered and the device
	 * remains asleep. The easiest way around this is to
	 * periodically walk the list of suspended devices and check
	 * whether any have their PME flag set. The assumption is that
	 * we'll wake up often enough anyway that this won't be a huge
	 * hit, and the power savings from the devices will still be a
	 * win.
	 *
	 * Although PCIe uses in-band PME message instead of PME# line
	 * to report PME, PME does not work for some PCIe devices in
	 * reality.  For example, there are devices that set their PME
	 * status bits, but don't really bother to send a PME message;
	 * there are PCI Express Root Ports that don't bother to
	 * trigger interrupts when they receive PME messages from the
	 * devices below.  So PME poll is used for PCIe devices too.
	 */

	if (dev->pme_poll) {
		struct pci_pme_device *pme_dev;
		if (enable) {
			pme_dev = kmalloc(sizeof(struct pci_pme_device),
					  GFP_KERNEL);
			if (!pme_dev) {
				dev_warn(&dev->dev, "can't enable PME#\n");
				return;
			}
			pme_dev->dev = dev;
			mutex_lock(&pci_pme_list_mutex);
			list_add(&pme_dev->list, &pci_pme_list);
			if (list_is_singular(&pci_pme_list))
				schedule_delayed_work(&pci_pme_work,
						      msecs_to_jiffies(PME_TIMEOUT));
			mutex_unlock(&pci_pme_list_mutex);
		} else {
			mutex_lock(&pci_pme_list_mutex);
			list_for_each_entry(pme_dev, &pci_pme_list, list) {
				if (pme_dev->dev == dev) {
					list_del(&pme_dev->list);
					kfree(pme_dev);
					break;
				}
			}
			mutex_unlock(&pci_pme_list_mutex);
		}
	}

	dev_dbg(&dev->dev, "PME# %s\n", enable ? "enabled" : "disabled");
}

/**
 * __pci_enable_wake - enable PCI device as wakeup event source
 * @dev: PCI device affected
 * @state: PCI state from which device will issue wakeup events
 * @runtime: True if the events are to be generated at run time
 * @enable: True to enable event generation; false to disable
 *
 * This enables the device as a wakeup event source, or disables it.
 * When such events involves platform-specific hooks, those hooks are
 * called automatically by this routine.
 *
 * Devices with legacy power management (no standard PCI PM capabilities)
 * always require such platform hooks.
 *
 * RETURN VALUE:
 * 0 is returned on success
 * -EINVAL is returned if device is not supposed to wake up the system
 * Error code depending on the platform is returned if both the platform and
 * the native mechanism fail to enable the generation of wake-up events
 */
int __pci_enable_wake(struct pci_dev *dev, pci_power_t state,
		      bool runtime, bool enable)
{
	int ret = 0;

	if (enable && !runtime && !device_may_wakeup(&dev->dev))
		return -EINVAL;

	/* Don't do the same thing twice in a row for one device. */
	if (!!enable == !!dev->wakeup_prepared)
		return 0;

	/*
	 * According to "PCI System Architecture" 4th ed. by Tom Shanley & Don
	 * Anderson we should be doing PME# wake enable followed by ACPI wake
	 * enable.  To disable wake-up we call the platform first, for symmetry.
	 */

	if (enable) {
		int error;

		if (pci_pme_capable(dev, state))
			pci_pme_active(dev, true);
		else
			ret = 1;
		error = runtime ? platform_pci_run_wake(dev, true) :
					platform_pci_sleep_wake(dev, true);
		if (ret)
			ret = error;
		if (!ret)
			dev->wakeup_prepared = true;
	} else {
		if (runtime)
			platform_pci_run_wake(dev, false);
		else
			platform_pci_sleep_wake(dev, false);
		pci_pme_active(dev, false);
		dev->wakeup_prepared = false;
	}

	return ret;
}
EXPORT_SYMBOL(__pci_enable_wake);

/**
 * pci_wake_from_d3 - enable/disable device to wake up from D3_hot or D3_cold
 * @dev: PCI device to prepare
 * @enable: True to enable wake-up event generation; false to disable
 *
 * Many drivers want the device to wake up the system from D3_hot or D3_cold
 * and this function allows them to set that up cleanly - pci_enable_wake()
 * should not be called twice in a row to enable wake-up due to PCI PM vs ACPI
 * ordering constraints.
 *
 * This function only returns error code if the device is not capable of
 * generating PME# from both D3_hot and D3_cold, and the platform is unable to
 * enable wake-up power for it.
 */
int pci_wake_from_d3(struct pci_dev *dev, bool enable)
{
	return pci_pme_capable(dev, PCI_D3cold) ?
			pci_enable_wake(dev, PCI_D3cold, enable) :
			pci_enable_wake(dev, PCI_D3hot, enable);
}

/**
 * pci_target_state - find an appropriate low power state for a given PCI dev
 * @dev: PCI device
 *
 * Use underlying platform code to find a supported low power state for @dev.
 * If the platform can't manage @dev, return the deepest state from which it
 * can generate wake events, based on any available PME info.
 */
static pci_power_t pci_target_state(struct pci_dev *dev)
{
	pci_power_t target_state = PCI_D3hot;

	if (platform_pci_power_manageable(dev)) {
		/*
		 * Call the platform to choose the target state of the device
		 * and enable wake-up from this state if supported.
		 */
		pci_power_t state = platform_pci_choose_state(dev);

		switch (state) {
		case PCI_POWER_ERROR:
		case PCI_UNKNOWN:
			break;
		case PCI_D1:
		case PCI_D2:
			if (pci_no_d1d2(dev))
				break;
		default:
			target_state = state;
		}
	} else if (!dev->pm_cap) {
		target_state = PCI_D0;
	} else if (device_may_wakeup(&dev->dev)) {
		/*
		 * Find the deepest state from which the device can generate
		 * wake-up events, make it the target state and enable device
		 * to generate PME#.
		 */
		if (dev->pme_support) {
			while (target_state
			      && !(dev->pme_support & (1 << target_state)))
				target_state--;
		}
	}

	return target_state;
}

/**
 * pci_prepare_to_sleep - prepare PCI device for system-wide transition into a sleep state
 * @dev: Device to handle.
 *
 * Choose the power state appropriate for the device depending on whether
 * it can wake up the system and/or is power manageable by the platform
 * (PCI_D3hot is the default) and put the device into that state.
 */
int pci_prepare_to_sleep(struct pci_dev *dev)
{
	pci_power_t target_state = pci_target_state(dev);
	int error;

	if (target_state == PCI_POWER_ERROR)
		return -EIO;

	/* D3cold during system suspend/hibernate is not supported */
	if (target_state > PCI_D3hot)
		target_state = PCI_D3hot;

	pci_enable_wake(dev, target_state, device_may_wakeup(&dev->dev));

	error = pci_set_power_state(dev, target_state);

	if (error)
		pci_enable_wake(dev, target_state, false);

	return error;
}

/**
 * pci_back_from_sleep - turn PCI device on during system-wide transition into working state
 * @dev: Device to handle.
 *
 * Disable device's system wake-up capability and put it into D0.
 */
int pci_back_from_sleep(struct pci_dev *dev)
{
	pci_enable_wake(dev, PCI_D0, false);
	return pci_set_power_state(dev, PCI_D0);
}

/**
 * pci_finish_runtime_suspend - Carry out PCI-specific part of runtime suspend.
 * @dev: PCI device being suspended.
 *
 * Prepare @dev to generate wake-up events at run time and put it into a low
 * power state.
 */
int pci_finish_runtime_suspend(struct pci_dev *dev)
{
	pci_power_t target_state = pci_target_state(dev);
	int error;

	if (target_state == PCI_POWER_ERROR)
		return -EIO;

	dev->runtime_d3cold = target_state == PCI_D3cold;

	__pci_enable_wake(dev, target_state, true, pci_dev_run_wake(dev));

	error = pci_set_power_state(dev, target_state);

	if (error) {
		__pci_enable_wake(dev, target_state, true, false);
		dev->runtime_d3cold = false;
	}

	return error;
}

/**
 * pci_dev_run_wake - Check if device can generate run-time wake-up events.
 * @dev: Device to check.
 *
 * Return true if the device itself is capable of generating wake-up events
 * (through the platform or using the native PCIe PME) or if the device supports
 * PME and one of its upstream bridges can generate wake-up events.
 */
bool pci_dev_run_wake(struct pci_dev *dev)
{
	struct pci_bus *bus = dev->bus;

	if (device_run_wake(&dev->dev))
		return true;

	if (!dev->pme_support)
		return false;

	while (bus->parent) {
		struct pci_dev *bridge = bus->self;

		if (device_run_wake(&bridge->dev))
			return true;

		bus = bus->parent;
	}

	/* We have reached the root bus. */
	if (bus->bridge)
		return device_run_wake(bus->bridge);

	return false;
}
EXPORT_SYMBOL_GPL(pci_dev_run_wake);

void pci_config_pm_runtime_get(struct pci_dev *pdev)
{
	struct device *dev = &pdev->dev;
	struct device *parent = dev->parent;

	if (parent)
		pm_runtime_get_sync(parent);
	pm_runtime_get_noresume(dev);
	/*
	 * pdev->current_state is set to PCI_D3cold during suspending,
	 * so wait until suspending completes
	 */
	pm_runtime_barrier(dev);
	/*
	 * Only need to resume devices in D3cold, because config
	 * registers are still accessible for devices suspended but
	 * not in D3cold.
	 */
	if (pdev->current_state == PCI_D3cold)
		pm_runtime_resume(dev);
}

void pci_config_pm_runtime_put(struct pci_dev *pdev)
{
	struct device *dev = &pdev->dev;
	struct device *parent = dev->parent;

	pm_runtime_put(dev);
	if (parent)
		pm_runtime_put_sync(parent);
}

/**
 * pci_pm_init - Initialize PM functions of given PCI device
 * @dev: PCI device to handle.
 */
void pci_pm_init(struct pci_dev *dev)
{
	int pm;
	u16 pmc;

	pm_runtime_forbid(&dev->dev);
	pm_runtime_set_active(&dev->dev);
	pm_runtime_enable(&dev->dev);
	device_enable_async_suspend(&dev->dev);
	dev->wakeup_prepared = false;

	dev->pm_cap = 0;
	dev->pme_support = 0;

	/* find PCI PM capability in list */
	pm = pci_find_capability(dev, PCI_CAP_ID_PM);
	if (!pm)
		return;
	/* Check device's ability to generate PME# */
	pci_read_config_word(dev, pm + PCI_PM_PMC, &pmc);

	if ((pmc & PCI_PM_CAP_VER_MASK) > 3) {
		dev_err(&dev->dev, "unsupported PM cap regs version (%u)\n",
			pmc & PCI_PM_CAP_VER_MASK);
		return;
	}

	dev->pm_cap = pm;
	dev->d3_delay = PCI_PM_D3_WAIT;
	dev->d3cold_delay = PCI_PM_D3COLD_WAIT;
	dev->d3cold_allowed = true;

	dev->d1_support = false;
	dev->d2_support = false;
	if (!pci_no_d1d2(dev)) {
		if (pmc & PCI_PM_CAP_D1)
			dev->d1_support = true;
		if (pmc & PCI_PM_CAP_D2)
			dev->d2_support = true;

		if (dev->d1_support || dev->d2_support)
			dev_printk(KERN_DEBUG, &dev->dev, "supports%s%s\n",
				   dev->d1_support ? " D1" : "",
				   dev->d2_support ? " D2" : "");
	}

	pmc &= PCI_PM_CAP_PME_MASK;
	if (pmc) {
		dev_printk(KERN_DEBUG, &dev->dev,
			 "PME# supported from%s%s%s%s%s\n",
			 (pmc & PCI_PM_CAP_PME_D0) ? " D0" : "",
			 (pmc & PCI_PM_CAP_PME_D1) ? " D1" : "",
			 (pmc & PCI_PM_CAP_PME_D2) ? " D2" : "",
			 (pmc & PCI_PM_CAP_PME_D3) ? " D3hot" : "",
			 (pmc & PCI_PM_CAP_PME_D3cold) ? " D3cold" : "");
		dev->pme_support = pmc >> PCI_PM_CAP_PME_SHIFT;
		dev->pme_poll = true;
		/*
		 * Make device's PM flags reflect the wake-up capability, but
		 * let the user space enable it to wake up the system as needed.
		 */
		device_set_wakeup_capable(&dev->dev, true);
		/* Disable the PME# generation functionality */
		pci_pme_active(dev, false);
	}
}

static void pci_add_saved_cap(struct pci_dev *pci_dev,
	struct pci_cap_saved_state *new_cap)
{
	hlist_add_head(&new_cap->next, &pci_dev->saved_cap_space);
}

/**
 * _pci_add_cap_save_buffer - allocate buffer for saving given
 *                            capability registers
 * @dev: the PCI device
 * @cap: the capability to allocate the buffer for
 * @extended: Standard or Extended capability ID
 * @size: requested size of the buffer
 */
static int _pci_add_cap_save_buffer(struct pci_dev *dev, u16 cap,
				    bool extended, unsigned int size)
{
	int pos;
	struct pci_cap_saved_state *save_state;

	if (extended)
		pos = pci_find_ext_capability(dev, cap);
	else
		pos = pci_find_capability(dev, cap);

	if (pos <= 0)
		return 0;

	save_state = kzalloc(sizeof(*save_state) + size, GFP_KERNEL);
	if (!save_state)
		return -ENOMEM;

	save_state->cap.cap_nr = cap;
	save_state->cap.cap_extended = extended;
	save_state->cap.size = size;
	pci_add_saved_cap(dev, save_state);

	return 0;
}

int pci_add_cap_save_buffer(struct pci_dev *dev, char cap, unsigned int size)
{
	return _pci_add_cap_save_buffer(dev, cap, false, size);
}

int pci_add_ext_cap_save_buffer(struct pci_dev *dev, u16 cap, unsigned int size)
{
	return _pci_add_cap_save_buffer(dev, cap, true, size);
}

/**
 * pci_allocate_cap_save_buffers - allocate buffers for saving capabilities
 * @dev: the PCI device
 */
void pci_allocate_cap_save_buffers(struct pci_dev *dev)
{
	int error;

	error = pci_add_cap_save_buffer(dev, PCI_CAP_ID_EXP,
					PCI_EXP_SAVE_REGS * sizeof(u16));
	if (error)
		dev_err(&dev->dev,
			"unable to preallocate PCI Express save buffer\n");

	error = pci_add_cap_save_buffer(dev, PCI_CAP_ID_PCIX, sizeof(u16));
	if (error)
		dev_err(&dev->dev,
			"unable to preallocate PCI-X save buffer\n");

	pci_allocate_vc_save_buffers(dev);
}

void pci_free_cap_save_buffers(struct pci_dev *dev)
{
	struct pci_cap_saved_state *tmp;
	struct hlist_node *n;

	hlist_for_each_entry_safe(tmp, n, &dev->saved_cap_space, next)
		kfree(tmp);
}

/**
 * pci_configure_ari - enable or disable ARI forwarding
 * @dev: the PCI device
 *
 * If @dev and its upstream bridge both support ARI, enable ARI in the
 * bridge.  Otherwise, disable ARI in the bridge.
 */
void pci_configure_ari(struct pci_dev *dev)
{
	u32 cap;
	struct pci_dev *bridge;

	if (pcie_ari_disabled || !pci_is_pcie(dev) || dev->devfn)
		return;

	bridge = dev->bus->self;
	if (!bridge)
		return;

	pcie_capability_read_dword(bridge, PCI_EXP_DEVCAP2, &cap);
	if (!(cap & PCI_EXP_DEVCAP2_ARI))
		return;

	if (pci_find_ext_capability(dev, PCI_EXT_CAP_ID_ARI)) {
		pcie_capability_set_word(bridge, PCI_EXP_DEVCTL2,
					 PCI_EXP_DEVCTL2_ARI);
		bridge->ari_enabled = 1;
	} else {
		pcie_capability_clear_word(bridge, PCI_EXP_DEVCTL2,
					   PCI_EXP_DEVCTL2_ARI);
		bridge->ari_enabled = 0;
	}
}

static int pci_acs_enable;

/**
 * pci_request_acs - ask for ACS to be enabled if supported
 */
void pci_request_acs(void)
{
	pci_acs_enable = 1;
}

/**
 * pci_enable_acs - enable ACS if hardware support it
 * @dev: the PCI device
 */
void pci_enable_acs(struct pci_dev *dev)
{
	int pos;
	u16 cap;
	u16 ctrl;

	if (!pci_acs_enable)
		return;

	pos = pci_find_ext_capability(dev, PCI_EXT_CAP_ID_ACS);
	if (!pos)
		return;

	pci_read_config_word(dev, pos + PCI_ACS_CAP, &cap);
	pci_read_config_word(dev, pos + PCI_ACS_CTRL, &ctrl);

	/* Source Validation */
	ctrl |= (cap & PCI_ACS_SV);

	/* P2P Request Redirect */
	ctrl |= (cap & PCI_ACS_RR);

	/* P2P Completion Redirect */
	ctrl |= (cap & PCI_ACS_CR);

	/* Upstream Forwarding */
	ctrl |= (cap & PCI_ACS_UF);

	pci_write_config_word(dev, pos + PCI_ACS_CTRL, ctrl);
}

static bool pci_acs_flags_enabled(struct pci_dev *pdev, u16 acs_flags)
{
	int pos;
	u16 cap, ctrl;

	pos = pci_find_ext_capability(pdev, PCI_EXT_CAP_ID_ACS);
	if (!pos)
		return false;

	/*
	 * Except for egress control, capabilities are either required
	 * or only required if controllable.  Features missing from the
	 * capability field can therefore be assumed as hard-wired enabled.
	 */
	pci_read_config_word(pdev, pos + PCI_ACS_CAP, &cap);
	acs_flags &= (cap | PCI_ACS_EC);

	pci_read_config_word(pdev, pos + PCI_ACS_CTRL, &ctrl);
	return (ctrl & acs_flags) == acs_flags;
}

/**
 * pci_acs_enabled - test ACS against required flags for a given device
 * @pdev: device to test
 * @acs_flags: required PCI ACS flags
 *
 * Return true if the device supports the provided flags.  Automatically
 * filters out flags that are not implemented on multifunction devices.
 *
 * Note that this interface checks the effective ACS capabilities of the
 * device rather than the actual capabilities.  For instance, most single
 * function endpoints are not required to support ACS because they have no
 * opportunity for peer-to-peer access.  We therefore return 'true'
 * regardless of whether the device exposes an ACS capability.  This makes
 * it much easier for callers of this function to ignore the actual type
 * or topology of the device when testing ACS support.
 */
bool pci_acs_enabled(struct pci_dev *pdev, u16 acs_flags)
{
	int ret;

	ret = pci_dev_specific_acs_enabled(pdev, acs_flags);
	if (ret >= 0)
		return ret > 0;

	/*
	 * Conventional PCI and PCI-X devices never support ACS, either
	 * effectively or actually.  The shared bus topology implies that
	 * any device on the bus can receive or snoop DMA.
	 */
	if (!pci_is_pcie(pdev))
		return false;

	switch (pci_pcie_type(pdev)) {
	/*
	 * PCI/X-to-PCIe bridges are not specifically mentioned by the spec,
	 * but since their primary interface is PCI/X, we conservatively
	 * handle them as we would a non-PCIe device.
	 */
	case PCI_EXP_TYPE_PCIE_BRIDGE:
	/*
	 * PCIe 3.0, 6.12.1 excludes ACS on these devices.  "ACS is never
	 * applicable... must never implement an ACS Extended Capability...".
	 * This seems arbitrary, but we take a conservative interpretation
	 * of this statement.
	 */
	case PCI_EXP_TYPE_PCI_BRIDGE:
	case PCI_EXP_TYPE_RC_EC:
		return false;
	/*
	 * PCIe 3.0, 6.12.1.1 specifies that downstream and root ports should
	 * implement ACS in order to indicate their peer-to-peer capabilities,
	 * regardless of whether they are single- or multi-function devices.
	 */
	case PCI_EXP_TYPE_DOWNSTREAM:
	case PCI_EXP_TYPE_ROOT_PORT:
		return pci_acs_flags_enabled(pdev, acs_flags);
	/*
	 * PCIe 3.0, 6.12.1.2 specifies ACS capabilities that should be
	 * implemented by the remaining PCIe types to indicate peer-to-peer
	 * capabilities, but only when they are part of a multifunction
	 * device.  The footnote for section 6.12 indicates the specific
	 * PCIe types included here.
	 */
	case PCI_EXP_TYPE_ENDPOINT:
	case PCI_EXP_TYPE_UPSTREAM:
	case PCI_EXP_TYPE_LEG_END:
	case PCI_EXP_TYPE_RC_END:
		if (!pdev->multifunction)
			break;

		return pci_acs_flags_enabled(pdev, acs_flags);
	}

	/*
	 * PCIe 3.0, 6.12.1.3 specifies no ACS capabilities are applicable
	 * to single function devices with the exception of downstream ports.
	 */
	return true;
}

/**
 * pci_acs_path_enable - test ACS flags from start to end in a hierarchy
 * @start: starting downstream device
 * @end: ending upstream device or NULL to search to the root bus
 * @acs_flags: required flags
 *
 * Walk up a device tree from start to end testing PCI ACS support.  If
 * any step along the way does not support the required flags, return false.
 */
bool pci_acs_path_enabled(struct pci_dev *start,
			  struct pci_dev *end, u16 acs_flags)
{
	struct pci_dev *pdev, *parent = start;

	do {
		pdev = parent;

		if (!pci_acs_enabled(pdev, acs_flags))
			return false;

		if (pci_is_root_bus(pdev->bus))
			return (end == NULL);

		parent = pdev->bus->self;
	} while (pdev != end);

	return true;
}

/**
 * pci_swizzle_interrupt_pin - swizzle INTx for device behind bridge
 * @dev: the PCI device
 * @pin: the INTx pin (1=INTA, 2=INTB, 3=INTC, 4=INTD)
 *
 * Perform INTx swizzling for a device behind one level of bridge.  This is
 * required by section 9.1 of the PCI-to-PCI bridge specification for devices
 * behind bridges on add-in cards.  For devices with ARI enabled, the slot
 * number is always 0 (see the Implementation Note in section 2.2.8.1 of
 * the PCI Express Base Specification, Revision 2.1)
 */
u8 pci_swizzle_interrupt_pin(const struct pci_dev *dev, u8 pin)
{
	int slot;

	if (pci_ari_enabled(dev->bus))
		slot = 0;
	else
		slot = PCI_SLOT(dev->devfn);

	return (((pin - 1) + slot) % 4) + 1;
}

int
pci_get_interrupt_pin(struct pci_dev *dev, struct pci_dev **bridge)
{
	u8 pin;

	pin = dev->pin;
	if (!pin)
		return -1;

	while (!pci_is_root_bus(dev->bus)) {
		pin = pci_swizzle_interrupt_pin(dev, pin);
		dev = dev->bus->self;
	}
	*bridge = dev;
	return pin;
}

/**
 * pci_common_swizzle - swizzle INTx all the way to root bridge
 * @dev: the PCI device
 * @pinp: pointer to the INTx pin value (1=INTA, 2=INTB, 3=INTD, 4=INTD)
 *
 * Perform INTx swizzling for a device.  This traverses through all PCI-to-PCI
 * bridges all the way up to a PCI root bus.
 */
u8 pci_common_swizzle(struct pci_dev *dev, u8 *pinp)
{
	u8 pin = *pinp;

	while (!pci_is_root_bus(dev->bus)) {
		pin = pci_swizzle_interrupt_pin(dev, pin);
		dev = dev->bus->self;
	}
	*pinp = pin;
	return PCI_SLOT(dev->devfn);
}

/**
 *	pci_release_region - Release a PCI bar
 *	@pdev: PCI device whose resources were previously reserved by pci_request_region
 *	@bar: BAR to release
 *
 *	Releases the PCI I/O and memory resources previously reserved by a
 *	successful call to pci_request_region.  Call this function only
 *	after all use of the PCI regions has ceased.
 */
void pci_release_region(struct pci_dev *pdev, int bar)
{
	struct pci_devres *dr;

	if (pci_resource_len(pdev, bar) == 0)
		return;
	if (pci_resource_flags(pdev, bar) & IORESOURCE_IO)
		release_region(pci_resource_start(pdev, bar),
				pci_resource_len(pdev, bar));
	else if (pci_resource_flags(pdev, bar) & IORESOURCE_MEM)
		release_mem_region(pci_resource_start(pdev, bar),
				pci_resource_len(pdev, bar));

	dr = find_pci_dr(pdev);
	if (dr)
		dr->region_mask &= ~(1 << bar);
}

/**
 *	__pci_request_region - Reserved PCI I/O and memory resource
 *	@pdev: PCI device whose resources are to be reserved
 *	@bar: BAR to be reserved
 *	@res_name: Name to be associated with resource.
 *	@exclusive: whether the region access is exclusive or not
 *
 *	Mark the PCI region associated with PCI device @pdev BR @bar as
 *	being reserved by owner @res_name.  Do not access any
 *	address inside the PCI regions unless this call returns
 *	successfully.
 *
 *	If @exclusive is set, then the region is marked so that userspace
 *	is explicitly not allowed to map the resource via /dev/mem or
 *	sysfs MMIO access.
 *
 *	Returns 0 on success, or %EBUSY on error.  A warning
 *	message is also printed on failure.
 */
static int __pci_request_region(struct pci_dev *pdev, int bar, const char *res_name,
									int exclusive)
{
	struct pci_devres *dr;

	if (pci_resource_len(pdev, bar) == 0)
		return 0;

	if (pci_resource_flags(pdev, bar) & IORESOURCE_IO) {
		if (!request_region(pci_resource_start(pdev, bar),
			    pci_resource_len(pdev, bar), res_name))
			goto err_out;
	}
	else if (pci_resource_flags(pdev, bar) & IORESOURCE_MEM) {
		if (!__request_mem_region(pci_resource_start(pdev, bar),
					pci_resource_len(pdev, bar), res_name,
					exclusive))
			goto err_out;
	}

	dr = find_pci_dr(pdev);
	if (dr)
		dr->region_mask |= 1 << bar;

	return 0;

err_out:
	dev_warn(&pdev->dev, "BAR %d: can't reserve %pR\n", bar,
		 &pdev->resource[bar]);
	return -EBUSY;
}

/**
 *	pci_request_region - Reserve PCI I/O and memory resource
 *	@pdev: PCI device whose resources are to be reserved
 *	@bar: BAR to be reserved
 *	@res_name: Name to be associated with resource
 *
 *	Mark the PCI region associated with PCI device @pdev BAR @bar as
 *	being reserved by owner @res_name.  Do not access any
 *	address inside the PCI regions unless this call returns
 *	successfully.
 *
 *	Returns 0 on success, or %EBUSY on error.  A warning
 *	message is also printed on failure.
 */
int pci_request_region(struct pci_dev *pdev, int bar, const char *res_name)
{
	return __pci_request_region(pdev, bar, res_name, 0);
}

/**
 *	pci_request_region_exclusive - Reserved PCI I/O and memory resource
 *	@pdev: PCI device whose resources are to be reserved
 *	@bar: BAR to be reserved
 *	@res_name: Name to be associated with resource.
 *
 *	Mark the PCI region associated with PCI device @pdev BR @bar as
 *	being reserved by owner @res_name.  Do not access any
 *	address inside the PCI regions unless this call returns
 *	successfully.
 *
 *	Returns 0 on success, or %EBUSY on error.  A warning
 *	message is also printed on failure.
 *
 *	The key difference that _exclusive makes it that userspace is
 *	explicitly not allowed to map the resource via /dev/mem or
 *	sysfs.
 */
int pci_request_region_exclusive(struct pci_dev *pdev, int bar, const char *res_name)
{
	return __pci_request_region(pdev, bar, res_name, IORESOURCE_EXCLUSIVE);
}
/**
 * pci_release_selected_regions - Release selected PCI I/O and memory resources
 * @pdev: PCI device whose resources were previously reserved
 * @bars: Bitmask of BARs to be released
 *
 * Release selected PCI I/O and memory resources previously reserved.
 * Call this function only after all use of the PCI regions has ceased.
 */
void pci_release_selected_regions(struct pci_dev *pdev, int bars)
{
	int i;

	for (i = 0; i < 6; i++)
		if (bars & (1 << i))
			pci_release_region(pdev, i);
}

static int __pci_request_selected_regions(struct pci_dev *pdev, int bars,
				 const char *res_name, int excl)
{
	int i;

	for (i = 0; i < 6; i++)
		if (bars & (1 << i))
			if (__pci_request_region(pdev, i, res_name, excl))
				goto err_out;
	return 0;

err_out:
	while(--i >= 0)
		if (bars & (1 << i))
			pci_release_region(pdev, i);

	return -EBUSY;
}


/**
 * pci_request_selected_regions - Reserve selected PCI I/O and memory resources
 * @pdev: PCI device whose resources are to be reserved
 * @bars: Bitmask of BARs to be requested
 * @res_name: Name to be associated with resource
 */
int pci_request_selected_regions(struct pci_dev *pdev, int bars,
				 const char *res_name)
{
	return __pci_request_selected_regions(pdev, bars, res_name, 0);
}

int pci_request_selected_regions_exclusive(struct pci_dev *pdev,
				 int bars, const char *res_name)
{
	return __pci_request_selected_regions(pdev, bars, res_name,
			IORESOURCE_EXCLUSIVE);
}

/**
 *	pci_release_regions - Release reserved PCI I/O and memory resources
 *	@pdev: PCI device whose resources were previously reserved by pci_request_regions
 *
 *	Releases all PCI I/O and memory resources previously reserved by a
 *	successful call to pci_request_regions.  Call this function only
 *	after all use of the PCI regions has ceased.
 */

void pci_release_regions(struct pci_dev *pdev)
{
	pci_release_selected_regions(pdev, (1 << 6) - 1);
}

/**
 *	pci_request_regions - Reserved PCI I/O and memory resources
 *	@pdev: PCI device whose resources are to be reserved
 *	@res_name: Name to be associated with resource.
 *
 *	Mark all PCI regions associated with PCI device @pdev as
 *	being reserved by owner @res_name.  Do not access any
 *	address inside the PCI regions unless this call returns
 *	successfully.
 *
 *	Returns 0 on success, or %EBUSY on error.  A warning
 *	message is also printed on failure.
 */
int pci_request_regions(struct pci_dev *pdev, const char *res_name)
{
	return pci_request_selected_regions(pdev, ((1 << 6) - 1), res_name);
}

/**
 *	pci_request_regions_exclusive - Reserved PCI I/O and memory resources
 *	@pdev: PCI device whose resources are to be reserved
 *	@res_name: Name to be associated with resource.
 *
 *	Mark all PCI regions associated with PCI device @pdev as
 *	being reserved by owner @res_name.  Do not access any
 *	address inside the PCI regions unless this call returns
 *	successfully.
 *
 *	pci_request_regions_exclusive() will mark the region so that
 *	/dev/mem and the sysfs MMIO access will not be allowed.
 *
 *	Returns 0 on success, or %EBUSY on error.  A warning
 *	message is also printed on failure.
 */
int pci_request_regions_exclusive(struct pci_dev *pdev, const char *res_name)
{
	return pci_request_selected_regions_exclusive(pdev,
					((1 << 6) - 1), res_name);
}

static void __pci_set_master(struct pci_dev *dev, bool enable)
{
	u16 old_cmd, cmd;

	pci_read_config_word(dev, PCI_COMMAND, &old_cmd);
	if (enable)
		cmd = old_cmd | PCI_COMMAND_MASTER;
	else
		cmd = old_cmd & ~PCI_COMMAND_MASTER;
	if (cmd != old_cmd) {
		dev_dbg(&dev->dev, "%s bus mastering\n",
			enable ? "enabling" : "disabling");
		pci_write_config_word(dev, PCI_COMMAND, cmd);
	}
	dev->is_busmaster = enable;
}

/**
 * pcibios_setup - process "pci=" kernel boot arguments
 * @str: string used to pass in "pci=" kernel boot arguments
 *
 * Process kernel boot arguments.  This is the default implementation.
 * Architecture specific implementations can override this as necessary.
 */
char * __weak __init pcibios_setup(char *str)
{
	return str;
}

/**
 * pcibios_set_master - enable PCI bus-mastering for device dev
 * @dev: the PCI device to enable
 *
 * Enables PCI bus-mastering for the device.  This is the default
 * implementation.  Architecture specific implementations can override
 * this if necessary.
 */
void __weak pcibios_set_master(struct pci_dev *dev)
{
	u8 lat;

	/* The latency timer doesn't apply to PCIe (either Type 0 or Type 1) */
	if (pci_is_pcie(dev))
		return;

	pci_read_config_byte(dev, PCI_LATENCY_TIMER, &lat);
	if (lat < 16)
		lat = (64 <= pcibios_max_latency) ? 64 : pcibios_max_latency;
	else if (lat > pcibios_max_latency)
		lat = pcibios_max_latency;
	else
		return;

	pci_write_config_byte(dev, PCI_LATENCY_TIMER, lat);
}

/**
 * pci_set_master - enables bus-mastering for device dev
 * @dev: the PCI device to enable
 *
 * Enables bus-mastering on the device and calls pcibios_set_master()
 * to do the needed arch specific settings.
 */
void pci_set_master(struct pci_dev *dev)
{
	__pci_set_master(dev, true);
	pcibios_set_master(dev);
}

/**
 * pci_clear_master - disables bus-mastering for device dev
 * @dev: the PCI device to disable
 */
void pci_clear_master(struct pci_dev *dev)
{
	__pci_set_master(dev, false);
}

/**
 * pci_set_cacheline_size - ensure the CACHE_LINE_SIZE register is programmed
 * @dev: the PCI device for which MWI is to be enabled
 *
 * Helper function for pci_set_mwi.
 * Originally copied from drivers/net/acenic.c.
 * Copyright 1998-2001 by Jes Sorensen, <jes@trained-monkey.org>.
 *
 * RETURNS: An appropriate -ERRNO error value on error, or zero for success.
 */
int pci_set_cacheline_size(struct pci_dev *dev)
{
	u8 cacheline_size;

	if (!pci_cache_line_size)
		return -EINVAL;

	/* Validate current setting: the PCI_CACHE_LINE_SIZE must be
	   equal to or multiple of the right value. */
	pci_read_config_byte(dev, PCI_CACHE_LINE_SIZE, &cacheline_size);
	if (cacheline_size >= pci_cache_line_size &&
	    (cacheline_size % pci_cache_line_size) == 0)
		return 0;

	/* Write the correct value. */
	pci_write_config_byte(dev, PCI_CACHE_LINE_SIZE, pci_cache_line_size);
	/* Read it back. */
	pci_read_config_byte(dev, PCI_CACHE_LINE_SIZE, &cacheline_size);
	if (cacheline_size == pci_cache_line_size)
		return 0;

	dev_printk(KERN_DEBUG, &dev->dev, "cache line size of %d is not "
		   "supported\n", pci_cache_line_size << 2);

	return -EINVAL;
}
EXPORT_SYMBOL_GPL(pci_set_cacheline_size);

#ifdef PCI_DISABLE_MWI
int pci_set_mwi(struct pci_dev *dev)
{
	return 0;
}

int pci_try_set_mwi(struct pci_dev *dev)
{
	return 0;
}

void pci_clear_mwi(struct pci_dev *dev)
{
}

#else

/**
 * pci_set_mwi - enables memory-write-invalidate PCI transaction
 * @dev: the PCI device for which MWI is enabled
 *
 * Enables the Memory-Write-Invalidate transaction in %PCI_COMMAND.
 *
 * RETURNS: An appropriate -ERRNO error value on error, or zero for success.
 */
int
pci_set_mwi(struct pci_dev *dev)
{
	int rc;
	u16 cmd;

	rc = pci_set_cacheline_size(dev);
	if (rc)
		return rc;

	pci_read_config_word(dev, PCI_COMMAND, &cmd);
	if (! (cmd & PCI_COMMAND_INVALIDATE)) {
		dev_dbg(&dev->dev, "enabling Mem-Wr-Inval\n");
		cmd |= PCI_COMMAND_INVALIDATE;
		pci_write_config_word(dev, PCI_COMMAND, cmd);
	}

	return 0;
}

/**
 * pci_try_set_mwi - enables memory-write-invalidate PCI transaction
 * @dev: the PCI device for which MWI is enabled
 *
 * Enables the Memory-Write-Invalidate transaction in %PCI_COMMAND.
 * Callers are not required to check the return value.
 *
 * RETURNS: An appropriate -ERRNO error value on error, or zero for success.
 */
int pci_try_set_mwi(struct pci_dev *dev)
{
	int rc = pci_set_mwi(dev);
	return rc;
}

/**
 * pci_clear_mwi - disables Memory-Write-Invalidate for device dev
 * @dev: the PCI device to disable
 *
 * Disables PCI Memory-Write-Invalidate transaction on the device
 */
void
pci_clear_mwi(struct pci_dev *dev)
{
	u16 cmd;

	pci_read_config_word(dev, PCI_COMMAND, &cmd);
	if (cmd & PCI_COMMAND_INVALIDATE) {
		cmd &= ~PCI_COMMAND_INVALIDATE;
		pci_write_config_word(dev, PCI_COMMAND, cmd);
	}
}
#endif /* ! PCI_DISABLE_MWI */

/**
 * pci_intx - enables/disables PCI INTx for device dev
 * @pdev: the PCI device to operate on
 * @enable: boolean: whether to enable or disable PCI INTx
 *
 * Enables/disables PCI INTx for device dev
 */
void
pci_intx(struct pci_dev *pdev, int enable)
{
	u16 pci_command, new;

	pci_read_config_word(pdev, PCI_COMMAND, &pci_command);

	if (enable) {
		new = pci_command & ~PCI_COMMAND_INTX_DISABLE;
	} else {
		new = pci_command | PCI_COMMAND_INTX_DISABLE;
	}

	if (new != pci_command) {
		struct pci_devres *dr;

		pci_write_config_word(pdev, PCI_COMMAND, new);

		dr = find_pci_dr(pdev);
		if (dr && !dr->restore_intx) {
			dr->restore_intx = 1;
			dr->orig_intx = !enable;
		}
	}
}

/**
 * pci_intx_mask_supported - probe for INTx masking support
 * @dev: the PCI device to operate on
 *
 * Check if the device dev support INTx masking via the config space
 * command word.
 */
bool pci_intx_mask_supported(struct pci_dev *dev)
{
	bool mask_supported = false;
	u16 orig, new;

	if (dev->broken_intx_masking)
		return false;

	pci_cfg_access_lock(dev);

	pci_read_config_word(dev, PCI_COMMAND, &orig);
	pci_write_config_word(dev, PCI_COMMAND,
			      orig ^ PCI_COMMAND_INTX_DISABLE);
	pci_read_config_word(dev, PCI_COMMAND, &new);

	/*
	 * There's no way to protect against hardware bugs or detect them
	 * reliably, but as long as we know what the value should be, let's
	 * go ahead and check it.
	 */
	if ((new ^ orig) & ~PCI_COMMAND_INTX_DISABLE) {
		dev_err(&dev->dev, "Command register changed from "
			"0x%x to 0x%x: driver or hardware bug?\n", orig, new);
	} else if ((new ^ orig) & PCI_COMMAND_INTX_DISABLE) {
		mask_supported = true;
		pci_write_config_word(dev, PCI_COMMAND, orig);
	}

	pci_cfg_access_unlock(dev);
	return mask_supported;
}
EXPORT_SYMBOL_GPL(pci_intx_mask_supported);

static bool pci_check_and_set_intx_mask(struct pci_dev *dev, bool mask)
{
	struct pci_bus *bus = dev->bus;
	bool mask_updated = true;
	u32 cmd_status_dword;
	u16 origcmd, newcmd;
	unsigned long flags;
	bool irq_pending;

	/*
	 * We do a single dword read to retrieve both command and status.
	 * Document assumptions that make this possible.
	 */
	BUILD_BUG_ON(PCI_COMMAND % 4);
	BUILD_BUG_ON(PCI_COMMAND + 2 != PCI_STATUS);

	raw_spin_lock_irqsave(&pci_lock, flags);

	bus->ops->read(bus, dev->devfn, PCI_COMMAND, 4, &cmd_status_dword);

	irq_pending = (cmd_status_dword >> 16) & PCI_STATUS_INTERRUPT;

	/*
	 * Check interrupt status register to see whether our device
	 * triggered the interrupt (when masking) or the next IRQ is
	 * already pending (when unmasking).
	 */
	if (mask != irq_pending) {
		mask_updated = false;
		goto done;
	}

	origcmd = cmd_status_dword;
	newcmd = origcmd & ~PCI_COMMAND_INTX_DISABLE;
	if (mask)
		newcmd |= PCI_COMMAND_INTX_DISABLE;
	if (newcmd != origcmd)
		bus->ops->write(bus, dev->devfn, PCI_COMMAND, 2, newcmd);

done:
	raw_spin_unlock_irqrestore(&pci_lock, flags);

	return mask_updated;
}

/**
 * pci_check_and_mask_intx - mask INTx on pending interrupt
 * @dev: the PCI device to operate on
 *
 * Check if the device dev has its INTx line asserted, mask it and
 * return true in that case. False is returned if not interrupt was
 * pending.
 */
bool pci_check_and_mask_intx(struct pci_dev *dev)
{
	return pci_check_and_set_intx_mask(dev, true);
}
EXPORT_SYMBOL_GPL(pci_check_and_mask_intx);

/**
 * pci_check_and_unmask_intx - unmask INTx if no interrupt is pending
 * @dev: the PCI device to operate on
 *
 * Check if the device dev has its INTx line asserted, unmask it if not
 * and return true. False is returned and the mask remains active if
 * there was still an interrupt pending.
 */
bool pci_check_and_unmask_intx(struct pci_dev *dev)
{
	return pci_check_and_set_intx_mask(dev, false);
}
EXPORT_SYMBOL_GPL(pci_check_and_unmask_intx);

/**
 * pci_msi_off - disables any MSI or MSI-X capabilities
 * @dev: the PCI device to operate on
 *
 * If you want to use MSI, see pci_enable_msi() and friends.
 * This is a lower-level primitive that allows us to disable
 * MSI operation at the device level.
 */
void pci_msi_off(struct pci_dev *dev)
{
	int pos;
	u16 control;

	/*
	 * This looks like it could go in msi.c, but we need it even when
	 * CONFIG_PCI_MSI=n.  For the same reason, we can't use
	 * dev->msi_cap or dev->msix_cap here.
	 */
	pos = pci_find_capability(dev, PCI_CAP_ID_MSI);
	if (pos) {
		pci_read_config_word(dev, pos + PCI_MSI_FLAGS, &control);
		control &= ~PCI_MSI_FLAGS_ENABLE;
		pci_write_config_word(dev, pos + PCI_MSI_FLAGS, control);
	}
	pos = pci_find_capability(dev, PCI_CAP_ID_MSIX);
	if (pos) {
		pci_read_config_word(dev, pos + PCI_MSIX_FLAGS, &control);
		control &= ~PCI_MSIX_FLAGS_ENABLE;
		pci_write_config_word(dev, pos + PCI_MSIX_FLAGS, control);
	}
}
EXPORT_SYMBOL_GPL(pci_msi_off);

int pci_set_dma_max_seg_size(struct pci_dev *dev, unsigned int size)
{
	return dma_set_max_seg_size(&dev->dev, size);
}
EXPORT_SYMBOL(pci_set_dma_max_seg_size);

int pci_set_dma_seg_boundary(struct pci_dev *dev, unsigned long mask)
{
	return dma_set_seg_boundary(&dev->dev, mask);
}
EXPORT_SYMBOL(pci_set_dma_seg_boundary);

/**
 * pci_wait_for_pending_transaction - waits for pending transaction
 * @dev: the PCI device to operate on
 *
 * Return 0 if transaction is pending 1 otherwise.
 */
int pci_wait_for_pending_transaction(struct pci_dev *dev)
{
	if (!pci_is_pcie(dev))
		return 1;

	return pci_wait_for_pending(dev, PCI_EXP_DEVSTA, PCI_EXP_DEVSTA_TRPND);
}
EXPORT_SYMBOL(pci_wait_for_pending_transaction);

static int pcie_flr(struct pci_dev *dev, int probe)
{
	u32 cap;

	pcie_capability_read_dword(dev, PCI_EXP_DEVCAP, &cap);
	if (!(cap & PCI_EXP_DEVCAP_FLR))
		return -ENOTTY;

	if (probe)
		return 0;

	if (!pci_wait_for_pending_transaction(dev))
		dev_err(&dev->dev, "transaction is not cleared; proceeding with reset anyway\n");

	pcie_capability_set_word(dev, PCI_EXP_DEVCTL, PCI_EXP_DEVCTL_BCR_FLR);

	msleep(100);

	return 0;
}

static int pci_af_flr(struct pci_dev *dev, int probe)
{
	int pos;
	u8 cap;

	pos = pci_find_capability(dev, PCI_CAP_ID_AF);
	if (!pos)
		return -ENOTTY;

	pci_read_config_byte(dev, pos + PCI_AF_CAP, &cap);
	if (!(cap & PCI_AF_CAP_TP) || !(cap & PCI_AF_CAP_FLR))
		return -ENOTTY;

	if (probe)
		return 0;

	/* Wait for Transaction Pending bit clean */
	if (pci_wait_for_pending(dev, PCI_AF_STATUS, PCI_AF_STATUS_TP))
		goto clear;

	dev_err(&dev->dev, "transaction is not cleared; "
			"proceeding with reset anyway\n");

clear:
	pci_write_config_byte(dev, pos + PCI_AF_CTRL, PCI_AF_CTRL_FLR);
	msleep(100);

	return 0;
}

/**
 * pci_pm_reset - Put device into PCI_D3 and back into PCI_D0.
 * @dev: Device to reset.
 * @probe: If set, only check if the device can be reset this way.
 *
 * If @dev supports native PCI PM and its PCI_PM_CTRL_NO_SOFT_RESET flag is
 * unset, it will be reinitialized internally when going from PCI_D3hot to
 * PCI_D0.  If that's the case and the device is not in a low-power state
 * already, force it into PCI_D3hot and back to PCI_D0, causing it to be reset.
 *
 * NOTE: This causes the caller to sleep for twice the device power transition
 * cooldown period, which for the D0->D3hot and D3hot->D0 transitions is 10 ms
 * by default (i.e. unless the @dev's d3_delay field has a different value).
 * Moreover, only devices in D0 can be reset by this function.
 */
static int pci_pm_reset(struct pci_dev *dev, int probe)
{
	u16 csr;

	if (!dev->pm_cap)
		return -ENOTTY;

	pci_read_config_word(dev, dev->pm_cap + PCI_PM_CTRL, &csr);
	if (csr & PCI_PM_CTRL_NO_SOFT_RESET)
		return -ENOTTY;

	if (probe)
		return 0;

	if (dev->current_state != PCI_D0)
		return -EINVAL;

	csr &= ~PCI_PM_CTRL_STATE_MASK;
	csr |= PCI_D3hot;
	pci_write_config_word(dev, dev->pm_cap + PCI_PM_CTRL, csr);
	pci_dev_d3_sleep(dev);

	csr &= ~PCI_PM_CTRL_STATE_MASK;
	csr |= PCI_D0;
	pci_write_config_word(dev, dev->pm_cap + PCI_PM_CTRL, csr);
	pci_dev_d3_sleep(dev);

	return 0;
}

/**
 * pci_reset_bridge_secondary_bus - Reset the secondary bus on a PCI bridge.
 * @dev: Bridge device
 *
 * Use the bridge control register to assert reset on the secondary bus.
 * Devices on the secondary bus are left in power-on state.
 */
void pci_reset_bridge_secondary_bus(struct pci_dev *dev)
{
	u16 ctrl;

	pci_read_config_word(dev, PCI_BRIDGE_CONTROL, &ctrl);
	ctrl |= PCI_BRIDGE_CTL_BUS_RESET;
	pci_write_config_word(dev, PCI_BRIDGE_CONTROL, ctrl);
	/*
	 * PCI spec v3.0 7.6.4.2 requires minimum Trst of 1ms.  Double
	 * this to 2ms to ensure that we meet the minimum requirement.
	 */
	msleep(2);

	ctrl &= ~PCI_BRIDGE_CTL_BUS_RESET;
	pci_write_config_word(dev, PCI_BRIDGE_CONTROL, ctrl);

	/*
	 * Trhfa for conventional PCI is 2^25 clock cycles.
	 * Assuming a minimum 33MHz clock this results in a 1s
	 * delay before we can consider subordinate devices to
	 * be re-initialized.  PCIe has some ways to shorten this,
	 * but we don't make use of them yet.
	 */
	ssleep(1);
}
EXPORT_SYMBOL_GPL(pci_reset_bridge_secondary_bus);

static int pci_parent_bus_reset(struct pci_dev *dev, int probe)
{
	struct pci_dev *pdev;

	if (pci_is_root_bus(dev->bus) || dev->subordinate || !dev->bus->self)
		return -ENOTTY;

	list_for_each_entry(pdev, &dev->bus->devices, bus_list)
		if (pdev != dev)
			return -ENOTTY;

	if (probe)
		return 0;

	pci_reset_bridge_secondary_bus(dev->bus->self);

	return 0;
}

static int pci_reset_hotplug_slot(struct hotplug_slot *hotplug, int probe)
{
	int rc = -ENOTTY;

	if (!hotplug || !try_module_get(hotplug->ops->owner))
		return rc;

	if (hotplug->ops->reset_slot)
		rc = hotplug->ops->reset_slot(hotplug, probe);

	module_put(hotplug->ops->owner);

	return rc;
}

static int pci_dev_reset_slot_function(struct pci_dev *dev, int probe)
{
	struct pci_dev *pdev;

	if (dev->subordinate || !dev->slot)
		return -ENOTTY;

	list_for_each_entry(pdev, &dev->bus->devices, bus_list)
		if (pdev != dev && pdev->slot == dev->slot)
			return -ENOTTY;

	return pci_reset_hotplug_slot(dev->slot->hotplug, probe);
}

static int __pci_dev_reset(struct pci_dev *dev, int probe)
{
	int rc;

	might_sleep();

	rc = pci_dev_specific_reset(dev, probe);
	if (rc != -ENOTTY)
		goto done;

	rc = pcie_flr(dev, probe);
	if (rc != -ENOTTY)
		goto done;

	rc = pci_af_flr(dev, probe);
	if (rc != -ENOTTY)
		goto done;

	rc = pci_pm_reset(dev, probe);
	if (rc != -ENOTTY)
		goto done;

	rc = pci_dev_reset_slot_function(dev, probe);
	if (rc != -ENOTTY)
		goto done;

	rc = pci_parent_bus_reset(dev, probe);
done:
	return rc;
}

static void pci_dev_lock(struct pci_dev *dev)
{
	pci_cfg_access_lock(dev);
	/* block PM suspend, driver probe, etc. */
	device_lock(&dev->dev);
}

/* Return 1 on successful lock, 0 on contention */
static int pci_dev_trylock(struct pci_dev *dev)
{
	if (pci_cfg_access_trylock(dev)) {
		if (device_trylock(&dev->dev))
			return 1;
		pci_cfg_access_unlock(dev);
	}

	return 0;
}

static void pci_dev_unlock(struct pci_dev *dev)
{
	device_unlock(&dev->dev);
	pci_cfg_access_unlock(dev);
}

static void pci_dev_save_and_disable(struct pci_dev *dev)
{
	/*
	 * Wake-up device prior to save.  PM registers default to D0 after
	 * reset and a simple register restore doesn't reliably return
	 * to a non-D0 state anyway.
	 */
	pci_set_power_state(dev, PCI_D0);

	pci_save_state(dev);
	/*
	 * Disable the device by clearing the Command register, except for
	 * INTx-disable which is set.  This not only disables MMIO and I/O port
	 * BARs, but also prevents the device from being Bus Master, preventing
	 * DMA from the device including MSI/MSI-X interrupts.  For PCI 2.3
	 * compliant devices, INTx-disable prevents legacy interrupts.
	 */
	pci_write_config_word(dev, PCI_COMMAND, PCI_COMMAND_INTX_DISABLE);
}

static void pci_dev_restore(struct pci_dev *dev)
{
	pci_restore_state(dev);
}

static int pci_dev_reset(struct pci_dev *dev, int probe)
{
	int rc;

	if (!probe)
		pci_dev_lock(dev);

	rc = __pci_dev_reset(dev, probe);

	if (!probe)
		pci_dev_unlock(dev);

	return rc;
}
/**
 * __pci_reset_function - reset a PCI device function
 * @dev: PCI device to reset
 *
 * Some devices allow an individual function to be reset without affecting
 * other functions in the same device.  The PCI device must be responsive
 * to PCI config space in order to use this function.
 *
 * The device function is presumed to be unused when this function is called.
 * Resetting the device will make the contents of PCI configuration space
 * random, so any caller of this must be prepared to reinitialise the
 * device including MSI, bus mastering, BARs, decoding IO and memory spaces,
 * etc.
 *
 * Returns 0 if the device function was successfully reset or negative if the
 * device doesn't support resetting a single function.
 */
int __pci_reset_function(struct pci_dev *dev)
{
	return pci_dev_reset(dev, 0);
}
EXPORT_SYMBOL_GPL(__pci_reset_function);

/**
 * __pci_reset_function_locked - reset a PCI device function while holding
 * the @dev mutex lock.
 * @dev: PCI device to reset
 *
 * Some devices allow an individual function to be reset without affecting
 * other functions in the same device.  The PCI device must be responsive
 * to PCI config space in order to use this function.
 *
 * The device function is presumed to be unused and the caller is holding
 * the device mutex lock when this function is called.
 * Resetting the device will make the contents of PCI configuration space
 * random, so any caller of this must be prepared to reinitialise the
 * device including MSI, bus mastering, BARs, decoding IO and memory spaces,
 * etc.
 *
 * Returns 0 if the device function was successfully reset or negative if the
 * device doesn't support resetting a single function.
 */
int __pci_reset_function_locked(struct pci_dev *dev)
{
	return __pci_dev_reset(dev, 0);
}
EXPORT_SYMBOL_GPL(__pci_reset_function_locked);

/**
 * pci_probe_reset_function - check whether the device can be safely reset
 * @dev: PCI device to reset
 *
 * Some devices allow an individual function to be reset without affecting
 * other functions in the same device.  The PCI device must be responsive
 * to PCI config space in order to use this function.
 *
 * Returns 0 if the device function can be reset or negative if the
 * device doesn't support resetting a single function.
 */
int pci_probe_reset_function(struct pci_dev *dev)
{
	return pci_dev_reset(dev, 1);
}

/**
 * pci_reset_function - quiesce and reset a PCI device function
 * @dev: PCI device to reset
 *
 * Some devices allow an individual function to be reset without affecting
 * other functions in the same device.  The PCI device must be responsive
 * to PCI config space in order to use this function.
 *
 * This function does not just reset the PCI portion of a device, but
 * clears all the state associated with the device.  This function differs
 * from __pci_reset_function in that it saves and restores device state
 * over the reset.
 *
 * Returns 0 if the device function was successfully reset or negative if the
 * device doesn't support resetting a single function.
 */
int pci_reset_function(struct pci_dev *dev)
{
	int rc;

	rc = pci_dev_reset(dev, 1);
	if (rc)
		return rc;

	pci_dev_save_and_disable(dev);

	rc = pci_dev_reset(dev, 0);

	pci_dev_restore(dev);

	return rc;
}
EXPORT_SYMBOL_GPL(pci_reset_function);

/**
 * pci_try_reset_function - quiesce and reset a PCI device function
 * @dev: PCI device to reset
 *
 * Same as above, except return -EAGAIN if unable to lock device.
 */
int pci_try_reset_function(struct pci_dev *dev)
{
	int rc;

	rc = pci_dev_reset(dev, 1);
	if (rc)
		return rc;

	pci_dev_save_and_disable(dev);

	if (pci_dev_trylock(dev)) {
		rc = __pci_dev_reset(dev, 0);
		pci_dev_unlock(dev);
	} else
		rc = -EAGAIN;

	pci_dev_restore(dev);

	return rc;
}
EXPORT_SYMBOL_GPL(pci_try_reset_function);

/* Lock devices from the top of the tree down */
static void pci_bus_lock(struct pci_bus *bus)
{
	struct pci_dev *dev;

	list_for_each_entry(dev, &bus->devices, bus_list) {
		pci_dev_lock(dev);
		if (dev->subordinate)
			pci_bus_lock(dev->subordinate);
	}
}

/* Unlock devices from the bottom of the tree up */
static void pci_bus_unlock(struct pci_bus *bus)
{
	struct pci_dev *dev;

	list_for_each_entry(dev, &bus->devices, bus_list) {
		if (dev->subordinate)
			pci_bus_unlock(dev->subordinate);
		pci_dev_unlock(dev);
	}
}

/* Return 1 on successful lock, 0 on contention */
static int pci_bus_trylock(struct pci_bus *bus)
{
	struct pci_dev *dev;

	list_for_each_entry(dev, &bus->devices, bus_list) {
		if (!pci_dev_trylock(dev))
			goto unlock;
		if (dev->subordinate) {
			if (!pci_bus_trylock(dev->subordinate)) {
				pci_dev_unlock(dev);
				goto unlock;
			}
		}
	}
	return 1;

unlock:
	list_for_each_entry_continue_reverse(dev, &bus->devices, bus_list) {
		if (dev->subordinate)
			pci_bus_unlock(dev->subordinate);
		pci_dev_unlock(dev);
	}
	return 0;
}

/* Lock devices from the top of the tree down */
static void pci_slot_lock(struct pci_slot *slot)
{
	struct pci_dev *dev;

	list_for_each_entry(dev, &slot->bus->devices, bus_list) {
		if (!dev->slot || dev->slot != slot)
			continue;
		pci_dev_lock(dev);
		if (dev->subordinate)
			pci_bus_lock(dev->subordinate);
	}
}

/* Unlock devices from the bottom of the tree up */
static void pci_slot_unlock(struct pci_slot *slot)
{
	struct pci_dev *dev;

	list_for_each_entry(dev, &slot->bus->devices, bus_list) {
		if (!dev->slot || dev->slot != slot)
			continue;
		if (dev->subordinate)
			pci_bus_unlock(dev->subordinate);
		pci_dev_unlock(dev);
	}
}

/* Return 1 on successful lock, 0 on contention */
static int pci_slot_trylock(struct pci_slot *slot)
{
	struct pci_dev *dev;

	list_for_each_entry(dev, &slot->bus->devices, bus_list) {
		if (!dev->slot || dev->slot != slot)
			continue;
		if (!pci_dev_trylock(dev))
			goto unlock;
		if (dev->subordinate) {
			if (!pci_bus_trylock(dev->subordinate)) {
				pci_dev_unlock(dev);
				goto unlock;
			}
		}
	}
	return 1;

unlock:
	list_for_each_entry_continue_reverse(dev,
					     &slot->bus->devices, bus_list) {
		if (!dev->slot || dev->slot != slot)
			continue;
		if (dev->subordinate)
			pci_bus_unlock(dev->subordinate);
		pci_dev_unlock(dev);
	}
	return 0;
}

/* Save and disable devices from the top of the tree down */
static void pci_bus_save_and_disable(struct pci_bus *bus)
{
	struct pci_dev *dev;

	list_for_each_entry(dev, &bus->devices, bus_list) {
		pci_dev_save_and_disable(dev);
		if (dev->subordinate)
			pci_bus_save_and_disable(dev->subordinate);
	}
}

/*
 * Restore devices from top of the tree down - parent bridges need to be
 * restored before we can get to subordinate devices.
 */
static void pci_bus_restore(struct pci_bus *bus)
{
	struct pci_dev *dev;

	list_for_each_entry(dev, &bus->devices, bus_list) {
		pci_dev_restore(dev);
		if (dev->subordinate)
			pci_bus_restore(dev->subordinate);
	}
}

/* Save and disable devices from the top of the tree down */
static void pci_slot_save_and_disable(struct pci_slot *slot)
{
	struct pci_dev *dev;

	list_for_each_entry(dev, &slot->bus->devices, bus_list) {
		if (!dev->slot || dev->slot != slot)
			continue;
		pci_dev_save_and_disable(dev);
		if (dev->subordinate)
			pci_bus_save_and_disable(dev->subordinate);
	}
}

/*
 * Restore devices from top of the tree down - parent bridges need to be
 * restored before we can get to subordinate devices.
 */
static void pci_slot_restore(struct pci_slot *slot)
{
	struct pci_dev *dev;

	list_for_each_entry(dev, &slot->bus->devices, bus_list) {
		if (!dev->slot || dev->slot != slot)
			continue;
		pci_dev_restore(dev);
		if (dev->subordinate)
			pci_bus_restore(dev->subordinate);
	}
}

static int pci_slot_reset(struct pci_slot *slot, int probe)
{
	int rc;

	if (!slot)
		return -ENOTTY;

	if (!probe)
		pci_slot_lock(slot);

	might_sleep();

	rc = pci_reset_hotplug_slot(slot->hotplug, probe);

	if (!probe)
		pci_slot_unlock(slot);

	return rc;
}

/**
 * pci_probe_reset_slot - probe whether a PCI slot can be reset
 * @slot: PCI slot to probe
 *
 * Return 0 if slot can be reset, negative if a slot reset is not supported.
 */
int pci_probe_reset_slot(struct pci_slot *slot)
{
	return pci_slot_reset(slot, 1);
}
EXPORT_SYMBOL_GPL(pci_probe_reset_slot);

/**
 * pci_reset_slot - reset a PCI slot
 * @slot: PCI slot to reset
 *
 * A PCI bus may host multiple slots, each slot may support a reset mechanism
 * independent of other slots.  For instance, some slots may support slot power
 * control.  In the case of a 1:1 bus to slot architecture, this function may
 * wrap the bus reset to avoid spurious slot related events such as hotplug.
 * Generally a slot reset should be attempted before a bus reset.  All of the
 * function of the slot and any subordinate buses behind the slot are reset
 * through this function.  PCI config space of all devices in the slot and
 * behind the slot is saved before and restored after reset.
 *
 * Return 0 on success, non-zero on error.
 */
int pci_reset_slot(struct pci_slot *slot)
{
	int rc;

	rc = pci_slot_reset(slot, 1);
	if (rc)
		return rc;

	pci_slot_save_and_disable(slot);

	rc = pci_slot_reset(slot, 0);

	pci_slot_restore(slot);

	return rc;
}
EXPORT_SYMBOL_GPL(pci_reset_slot);

/**
 * pci_try_reset_slot - Try to reset a PCI slot
 * @slot: PCI slot to reset
 *
 * Same as above except return -EAGAIN if the slot cannot be locked
 */
int pci_try_reset_slot(struct pci_slot *slot)
{
	int rc;

	rc = pci_slot_reset(slot, 1);
	if (rc)
		return rc;

	pci_slot_save_and_disable(slot);

	if (pci_slot_trylock(slot)) {
		might_sleep();
		rc = pci_reset_hotplug_slot(slot->hotplug, 0);
		pci_slot_unlock(slot);
	} else
		rc = -EAGAIN;

	pci_slot_restore(slot);

	return rc;
}
EXPORT_SYMBOL_GPL(pci_try_reset_slot);

static int pci_bus_reset(struct pci_bus *bus, int probe)
{
	if (!bus->self)
		return -ENOTTY;

	if (probe)
		return 0;

	pci_bus_lock(bus);

	might_sleep();

	pci_reset_bridge_secondary_bus(bus->self);

	pci_bus_unlock(bus);

	return 0;
}

/**
 * pci_probe_reset_bus - probe whether a PCI bus can be reset
 * @bus: PCI bus to probe
 *
 * Return 0 if bus can be reset, negative if a bus reset is not supported.
 */
int pci_probe_reset_bus(struct pci_bus *bus)
{
	return pci_bus_reset(bus, 1);
}
EXPORT_SYMBOL_GPL(pci_probe_reset_bus);

/**
 * pci_reset_bus - reset a PCI bus
 * @bus: top level PCI bus to reset
 *
 * Do a bus reset on the given bus and any subordinate buses, saving
 * and restoring state of all devices.
 *
 * Return 0 on success, non-zero on error.
 */
int pci_reset_bus(struct pci_bus *bus)
{
	int rc;

	rc = pci_bus_reset(bus, 1);
	if (rc)
		return rc;

	pci_bus_save_and_disable(bus);

	rc = pci_bus_reset(bus, 0);

	pci_bus_restore(bus);

	return rc;
}
EXPORT_SYMBOL_GPL(pci_reset_bus);

/**
 * pci_try_reset_bus - Try to reset a PCI bus
 * @bus: top level PCI bus to reset
 *
 * Same as above except return -EAGAIN if the bus cannot be locked
 */
int pci_try_reset_bus(struct pci_bus *bus)
{
	int rc;

	rc = pci_bus_reset(bus, 1);
	if (rc)
		return rc;

	pci_bus_save_and_disable(bus);

	if (pci_bus_trylock(bus)) {
		might_sleep();
		pci_reset_bridge_secondary_bus(bus->self);
		pci_bus_unlock(bus);
	} else
		rc = -EAGAIN;

	pci_bus_restore(bus);

	return rc;
}
EXPORT_SYMBOL_GPL(pci_try_reset_bus);

/**
 * pcix_get_max_mmrbc - get PCI-X maximum designed memory read byte count
 * @dev: PCI device to query
 *
 * Returns mmrbc: maximum designed memory read count in bytes
 *    or appropriate error value.
 */
int pcix_get_max_mmrbc(struct pci_dev *dev)
{
	int cap;
	u32 stat;

	cap = pci_find_capability(dev, PCI_CAP_ID_PCIX);
	if (!cap)
		return -EINVAL;

	if (pci_read_config_dword(dev, cap + PCI_X_STATUS, &stat))
		return -EINVAL;

	return 512 << ((stat & PCI_X_STATUS_MAX_READ) >> 21);
}
EXPORT_SYMBOL(pcix_get_max_mmrbc);

/**
 * pcix_get_mmrbc - get PCI-X maximum memory read byte count
 * @dev: PCI device to query
 *
 * Returns mmrbc: maximum memory read count in bytes
 *    or appropriate error value.
 */
int pcix_get_mmrbc(struct pci_dev *dev)
{
	int cap;
	u16 cmd;

	cap = pci_find_capability(dev, PCI_CAP_ID_PCIX);
	if (!cap)
		return -EINVAL;

	if (pci_read_config_word(dev, cap + PCI_X_CMD, &cmd))
		return -EINVAL;

	return 512 << ((cmd & PCI_X_CMD_MAX_READ) >> 2);
}
EXPORT_SYMBOL(pcix_get_mmrbc);

/**
 * pcix_set_mmrbc - set PCI-X maximum memory read byte count
 * @dev: PCI device to query
 * @mmrbc: maximum memory read count in bytes
 *    valid values are 512, 1024, 2048, 4096
 *
 * If possible sets maximum memory read byte count, some bridges have erratas
 * that prevent this.
 */
int pcix_set_mmrbc(struct pci_dev *dev, int mmrbc)
{
	int cap;
	u32 stat, v, o;
	u16 cmd;

	if (mmrbc < 512 || mmrbc > 4096 || !is_power_of_2(mmrbc))
		return -EINVAL;

	v = ffs(mmrbc) - 10;

	cap = pci_find_capability(dev, PCI_CAP_ID_PCIX);
	if (!cap)
		return -EINVAL;

	if (pci_read_config_dword(dev, cap + PCI_X_STATUS, &stat))
		return -EINVAL;

	if (v > (stat & PCI_X_STATUS_MAX_READ) >> 21)
		return -E2BIG;

	if (pci_read_config_word(dev, cap + PCI_X_CMD, &cmd))
		return -EINVAL;

	o = (cmd & PCI_X_CMD_MAX_READ) >> 2;
	if (o != v) {
		if (v > o && (dev->bus->bus_flags & PCI_BUS_FLAGS_NO_MMRBC))
			return -EIO;

		cmd &= ~PCI_X_CMD_MAX_READ;
		cmd |= v << 2;
		if (pci_write_config_word(dev, cap + PCI_X_CMD, cmd))
			return -EIO;
	}
	return 0;
}
EXPORT_SYMBOL(pcix_set_mmrbc);

/**
 * pcie_get_readrq - get PCI Express read request size
 * @dev: PCI device to query
 *
 * Returns maximum memory read request in bytes
 *    or appropriate error value.
 */
int pcie_get_readrq(struct pci_dev *dev)
{
	u16 ctl;

	pcie_capability_read_word(dev, PCI_EXP_DEVCTL, &ctl);

	return 128 << ((ctl & PCI_EXP_DEVCTL_READRQ) >> 12);
}
EXPORT_SYMBOL(pcie_get_readrq);

/**
 * pcie_set_readrq - set PCI Express maximum memory read request
 * @dev: PCI device to query
 * @rq: maximum memory read count in bytes
 *    valid values are 128, 256, 512, 1024, 2048, 4096
 *
 * If possible sets maximum memory read request in bytes
 */
int pcie_set_readrq(struct pci_dev *dev, int rq)
{
	u16 v;

	if (rq < 128 || rq > 4096 || !is_power_of_2(rq))
		return -EINVAL;

	/*
	 * If using the "performance" PCIe config, we clamp the
	 * read rq size to the max packet size to prevent the
	 * host bridge generating requests larger than we can
	 * cope with
	 */
	if (pcie_bus_config == PCIE_BUS_PERFORMANCE) {
		int mps = pcie_get_mps(dev);

		if (mps < rq)
			rq = mps;
	}

	v = (ffs(rq) - 8) << 12;

	return pcie_capability_clear_and_set_word(dev, PCI_EXP_DEVCTL,
						  PCI_EXP_DEVCTL_READRQ, v);
}
EXPORT_SYMBOL(pcie_set_readrq);

/**
 * pcie_get_mps - get PCI Express maximum payload size
 * @dev: PCI device to query
 *
 * Returns maximum payload size in bytes
 */
int pcie_get_mps(struct pci_dev *dev)
{
	u16 ctl;

	pcie_capability_read_word(dev, PCI_EXP_DEVCTL, &ctl);

	return 128 << ((ctl & PCI_EXP_DEVCTL_PAYLOAD) >> 5);
}
EXPORT_SYMBOL(pcie_get_mps);

/**
 * pcie_set_mps - set PCI Express maximum payload size
 * @dev: PCI device to query
 * @mps: maximum payload size in bytes
 *    valid values are 128, 256, 512, 1024, 2048, 4096
 *
 * If possible sets maximum payload size
 */
int pcie_set_mps(struct pci_dev *dev, int mps)
{
	u16 v;

	if (mps < 128 || mps > 4096 || !is_power_of_2(mps))
		return -EINVAL;

	v = ffs(mps) - 8;
	if (v > dev->pcie_mpss)
		return -EINVAL;
	v <<= 5;

	return pcie_capability_clear_and_set_word(dev, PCI_EXP_DEVCTL,
						  PCI_EXP_DEVCTL_PAYLOAD, v);
}
EXPORT_SYMBOL(pcie_set_mps);

/**
 * pcie_get_minimum_link - determine minimum link settings of a PCI device
 * @dev: PCI device to query
 * @speed: storage for minimum speed
 * @width: storage for minimum width
 *
 * This function will walk up the PCI device chain and determine the minimum
 * link width and speed of the device.
 */
int pcie_get_minimum_link(struct pci_dev *dev, enum pci_bus_speed *speed,
			  enum pcie_link_width *width)
{
	int ret;

	*speed = PCI_SPEED_UNKNOWN;
	*width = PCIE_LNK_WIDTH_UNKNOWN;

	while (dev) {
		u16 lnksta;
		enum pci_bus_speed next_speed;
		enum pcie_link_width next_width;

		ret = pcie_capability_read_word(dev, PCI_EXP_LNKSTA, &lnksta);
		if (ret)
			return ret;

		next_speed = pcie_link_speed[lnksta & PCI_EXP_LNKSTA_CLS];
		next_width = (lnksta & PCI_EXP_LNKSTA_NLW) >>
			PCI_EXP_LNKSTA_NLW_SHIFT;

		if (next_speed < *speed)
			*speed = next_speed;

		if (next_width < *width)
			*width = next_width;

		dev = dev->bus->self;
	}

	return 0;
}
EXPORT_SYMBOL(pcie_get_minimum_link);

/**
 * pci_select_bars - Make BAR mask from the type of resource
 * @dev: the PCI device for which BAR mask is made
 * @flags: resource type mask to be selected
 *
 * This helper routine makes bar mask from the type of resource.
 */
int pci_select_bars(struct pci_dev *dev, unsigned long flags)
{
	int i, bars = 0;
	for (i = 0; i < PCI_NUM_RESOURCES; i++)
		if (pci_resource_flags(dev, i) & flags)
			bars |= (1 << i);
	return bars;
}

/**
 * pci_resource_bar - get position of the BAR associated with a resource
 * @dev: the PCI device
 * @resno: the resource number
 * @type: the BAR type to be filled in
 *
 * Returns BAR position in config space, or 0 if the BAR is invalid.
 */
int pci_resource_bar(struct pci_dev *dev, int resno, enum pci_bar_type *type)
{
	int reg;

	if (resno < PCI_ROM_RESOURCE) {
		*type = pci_bar_unknown;
		return PCI_BASE_ADDRESS_0 + 4 * resno;
	} else if (resno == PCI_ROM_RESOURCE) {
		*type = pci_bar_mem32;
		return dev->rom_base_reg;
	} else if (resno < PCI_BRIDGE_RESOURCES) {
		/* device specific resource */
		reg = pci_iov_resource_bar(dev, resno, type);
		if (reg)
			return reg;
	}

	dev_err(&dev->dev, "BAR %d: invalid resource\n", resno);
	return 0;
}

/* Some architectures require additional programming to enable VGA */
static arch_set_vga_state_t arch_set_vga_state;

void __init pci_register_set_vga_state(arch_set_vga_state_t func)
{
	arch_set_vga_state = func;	/* NULL disables */
}

static int pci_set_vga_state_arch(struct pci_dev *dev, bool decode,
		      unsigned int command_bits, u32 flags)
{
	if (arch_set_vga_state)
		return arch_set_vga_state(dev, decode, command_bits,
						flags);
	return 0;
}

/**
 * pci_set_vga_state - set VGA decode state on device and parents if requested
 * @dev: the PCI device
 * @decode: true = enable decoding, false = disable decoding
 * @command_bits: PCI_COMMAND_IO and/or PCI_COMMAND_MEMORY
 * @flags: traverse ancestors and change bridges
 * CHANGE_BRIDGE_ONLY / CHANGE_BRIDGE
 */
int pci_set_vga_state(struct pci_dev *dev, bool decode,
		      unsigned int command_bits, u32 flags)
{
	struct pci_bus *bus;
	struct pci_dev *bridge;
	u16 cmd;
	int rc;

	WARN_ON((flags & PCI_VGA_STATE_CHANGE_DECODES) & (command_bits & ~(PCI_COMMAND_IO|PCI_COMMAND_MEMORY)));

	/* ARCH specific VGA enables */
	rc = pci_set_vga_state_arch(dev, decode, command_bits, flags);
	if (rc)
		return rc;

	if (flags & PCI_VGA_STATE_CHANGE_DECODES) {
		pci_read_config_word(dev, PCI_COMMAND, &cmd);
		if (decode == true)
			cmd |= command_bits;
		else
			cmd &= ~command_bits;
		pci_write_config_word(dev, PCI_COMMAND, cmd);
	}

	if (!(flags & PCI_VGA_STATE_CHANGE_BRIDGE))
		return 0;

	bus = dev->bus;
	while (bus) {
		bridge = bus->self;
		if (bridge) {
			pci_read_config_word(bridge, PCI_BRIDGE_CONTROL,
					     &cmd);
			if (decode == true)
				cmd |= PCI_BRIDGE_CTL_VGA;
			else
				cmd &= ~PCI_BRIDGE_CTL_VGA;
			pci_write_config_word(bridge, PCI_BRIDGE_CONTROL,
					      cmd);
		}
		bus = bus->parent;
	}
	return 0;
}

bool pci_device_is_present(struct pci_dev *pdev)
{
	u32 v;

	return pci_bus_read_dev_vendor_id(pdev->bus, pdev->devfn, &v, 0);
}
EXPORT_SYMBOL_GPL(pci_device_is_present);

#define RESOURCE_ALIGNMENT_PARAM_SIZE COMMAND_LINE_SIZE
static char resource_alignment_param[RESOURCE_ALIGNMENT_PARAM_SIZE] = {0};
static DEFINE_SPINLOCK(resource_alignment_lock);

/**
 * pci_specified_resource_alignment - get resource alignment specified by user.
 * @dev: the PCI device to get
 *
 * RETURNS: Resource alignment if it is specified.
 *          Zero if it is not specified.
 */
static resource_size_t pci_specified_resource_alignment(struct pci_dev *dev)
{
	int seg, bus, slot, func, align_order, count;
	resource_size_t align = 0;
	char *p;

	spin_lock(&resource_alignment_lock);
	p = resource_alignment_param;
	while (*p) {
		count = 0;
		if (sscanf(p, "%d%n", &align_order, &count) == 1 &&
							p[count] == '@') {
			p += count + 1;
		} else {
			align_order = -1;
		}
		if (sscanf(p, "%x:%x:%x.%x%n",
			&seg, &bus, &slot, &func, &count) != 4) {
			seg = 0;
			if (sscanf(p, "%x:%x.%x%n",
					&bus, &slot, &func, &count) != 3) {
				/* Invalid format */
				printk(KERN_ERR "PCI: Can't parse resource_alignment parameter: %s\n",
					p);
				break;
			}
		}
		p += count;
		if (seg == pci_domain_nr(dev->bus) &&
			bus == dev->bus->number &&
			slot == PCI_SLOT(dev->devfn) &&
			func == PCI_FUNC(dev->devfn)) {
			if (align_order == -1) {
				align = PAGE_SIZE;
			} else {
				align = 1 << align_order;
			}
			/* Found */
			break;
		}
		if (*p != ';' && *p != ',') {
			/* End of param or invalid format */
			break;
		}
		p++;
	}
	spin_unlock(&resource_alignment_lock);
	return align;
}

/*
 * This function disables memory decoding and releases memory resources
 * of the device specified by kernel's boot parameter 'pci=resource_alignment='.
 * It also rounds up size to specified alignment.
 * Later on, the kernel will assign page-aligned memory resource back
 * to the device.
 */
void pci_reassigndev_resource_alignment(struct pci_dev *dev)
{
	int i;
	struct resource *r;
	resource_size_t align, size;
	u16 command;

	/* check if specified PCI is target device to reassign */
	align = pci_specified_resource_alignment(dev);
	if (!align)
		return;

	if (dev->hdr_type == PCI_HEADER_TYPE_NORMAL &&
	    (dev->class >> 8) == PCI_CLASS_BRIDGE_HOST) {
		dev_warn(&dev->dev,
			"Can't reassign resources to host bridge.\n");
		return;
	}

	dev_info(&dev->dev,
		"Disabling memory decoding and releasing memory resources.\n");
	pci_read_config_word(dev, PCI_COMMAND, &command);
	command &= ~PCI_COMMAND_MEMORY;
	pci_write_config_word(dev, PCI_COMMAND, command);

	for (i = 0; i < PCI_BRIDGE_RESOURCES; i++) {
		r = &dev->resource[i];
		if (!(r->flags & IORESOURCE_MEM))
			continue;
		size = resource_size(r);
		if (size < align) {
			size = align;
			dev_info(&dev->dev,
				"Rounding up size of resource #%d to %#llx.\n",
				i, (unsigned long long)size);
		}
		r->end = size - 1;
		r->start = 0;
	}
	/* Need to disable bridge's resource window,
	 * to enable the kernel to reassign new resource
	 * window later on.
	 */
	if (dev->hdr_type == PCI_HEADER_TYPE_BRIDGE &&
	    (dev->class >> 8) == PCI_CLASS_BRIDGE_PCI) {
		for (i = PCI_BRIDGE_RESOURCES; i < PCI_NUM_RESOURCES; i++) {
			r = &dev->resource[i];
			if (!(r->flags & IORESOURCE_MEM))
				continue;
			r->end = resource_size(r) - 1;
			r->start = 0;
		}
		pci_disable_bridge_window(dev);
	}
}

static ssize_t pci_set_resource_alignment_param(const char *buf, size_t count)
{
	if (count > RESOURCE_ALIGNMENT_PARAM_SIZE - 1)
		count = RESOURCE_ALIGNMENT_PARAM_SIZE - 1;
	spin_lock(&resource_alignment_lock);
	strncpy(resource_alignment_param, buf, count);
	resource_alignment_param[count] = '\0';
	spin_unlock(&resource_alignment_lock);
	return count;
}

static ssize_t pci_get_resource_alignment_param(char *buf, size_t size)
{
	size_t count;
	spin_lock(&resource_alignment_lock);
	count = snprintf(buf, size, "%s", resource_alignment_param);
	spin_unlock(&resource_alignment_lock);
	return count;
}

static ssize_t pci_resource_alignment_show(struct bus_type *bus, char *buf)
{
	return pci_get_resource_alignment_param(buf, PAGE_SIZE);
}

static ssize_t pci_resource_alignment_store(struct bus_type *bus,
					const char *buf, size_t count)
{
	return pci_set_resource_alignment_param(buf, count);
}

BUS_ATTR(resource_alignment, 0644, pci_resource_alignment_show,
					pci_resource_alignment_store);

static int __init pci_resource_alignment_sysfs_init(void)
{
	return bus_create_file(&pci_bus_type,
					&bus_attr_resource_alignment);
}

late_initcall(pci_resource_alignment_sysfs_init);

static void pci_no_domains(void)
{
#ifdef CONFIG_PCI_DOMAINS
	pci_domains_supported = 0;
#endif
}

/**
 * pci_ext_cfg_avail - can we access extended PCI config space?
 *
 * Returns 1 if we can access PCI extended config space (offsets
 * greater than 0xff). This is the default implementation. Architecture
 * implementations can override this.
 */
int __weak pci_ext_cfg_avail(void)
{
	return 1;
}

void __weak pci_fixup_cardbus(struct pci_bus *bus)
{
}
EXPORT_SYMBOL(pci_fixup_cardbus);

static int __init pci_setup(char *str)
{
	while (str) {
		char *k = strchr(str, ',');
		if (k)
			*k++ = 0;
		if (*str && (str = pcibios_setup(str)) && *str) {
			if (!strcmp(str, "nomsi")) {
				pci_no_msi();
			} else if (!strcmp(str, "noaer")) {
				pci_no_aer();
			} else if (!strncmp(str, "realloc=", 8)) {
				pci_realloc_get_opt(str + 8);
			} else if (!strncmp(str, "realloc", 7)) {
				pci_realloc_get_opt("on");
			} else if (!strcmp(str, "nodomains")) {
				pci_no_domains();
			} else if (!strncmp(str, "noari", 5)) {
				pcie_ari_disabled = true;
			} else if (!strncmp(str, "cbiosize=", 9)) {
				pci_cardbus_io_size = memparse(str + 9, &str);
			} else if (!strncmp(str, "cbmemsize=", 10)) {
				pci_cardbus_mem_size = memparse(str + 10, &str);
			} else if (!strncmp(str, "resource_alignment=", 19)) {
				pci_set_resource_alignment_param(str + 19,
							strlen(str + 19));
			} else if (!strncmp(str, "ecrc=", 5)) {
				pcie_ecrc_get_policy(str + 5);
			} else if (!strncmp(str, "hpiosize=", 9)) {
				pci_hotplug_io_size = memparse(str + 9, &str);
			} else if (!strncmp(str, "hpmemsize=", 10)) {
				pci_hotplug_mem_size = memparse(str + 10, &str);
			} else if (!strncmp(str, "pcie_bus_tune_off", 17)) {
				pcie_bus_config = PCIE_BUS_TUNE_OFF;
			} else if (!strncmp(str, "pcie_bus_safe", 13)) {
				pcie_bus_config = PCIE_BUS_SAFE;
			} else if (!strncmp(str, "pcie_bus_perf", 13)) {
				pcie_bus_config = PCIE_BUS_PERFORMANCE;
			} else if (!strncmp(str, "pcie_bus_peer2peer", 18)) {
				pcie_bus_config = PCIE_BUS_PEER2PEER;
			} else if (!strncmp(str, "pcie_scan_all", 13)) {
				pci_add_flags(PCI_SCAN_ALL_PCIE_DEVS);
			} else {
				printk(KERN_ERR "PCI: Unknown option `%s'\n",
						str);
			}
		}
		str = k;
	}
	return 0;
}
early_param("pci", pci_setup);

EXPORT_SYMBOL(pci_reenable_device);
EXPORT_SYMBOL(pci_enable_device_io);
EXPORT_SYMBOL(pci_enable_device_mem);
EXPORT_SYMBOL(pci_enable_device);
EXPORT_SYMBOL(pcim_enable_device);
EXPORT_SYMBOL(pcim_pin_device);
EXPORT_SYMBOL(pci_disable_device);
EXPORT_SYMBOL(pci_find_capability);
EXPORT_SYMBOL(pci_bus_find_capability);
EXPORT_SYMBOL(pci_release_regions);
EXPORT_SYMBOL(pci_request_regions);
EXPORT_SYMBOL(pci_request_regions_exclusive);
EXPORT_SYMBOL(pci_release_region);
EXPORT_SYMBOL(pci_request_region);
EXPORT_SYMBOL(pci_request_region_exclusive);
EXPORT_SYMBOL(pci_release_selected_regions);
EXPORT_SYMBOL(pci_request_selected_regions);
EXPORT_SYMBOL(pci_request_selected_regions_exclusive);
EXPORT_SYMBOL(pci_set_master);
EXPORT_SYMBOL(pci_clear_master);
EXPORT_SYMBOL(pci_set_mwi);
EXPORT_SYMBOL(pci_try_set_mwi);
EXPORT_SYMBOL(pci_clear_mwi);
EXPORT_SYMBOL_GPL(pci_intx);
EXPORT_SYMBOL(pci_assign_resource);
EXPORT_SYMBOL(pci_find_parent_resource);
EXPORT_SYMBOL(pci_select_bars);

EXPORT_SYMBOL(pci_set_power_state);
EXPORT_SYMBOL(pci_save_state);
EXPORT_SYMBOL(pci_restore_state);
EXPORT_SYMBOL(pci_pme_capable);
EXPORT_SYMBOL(pci_pme_active);
EXPORT_SYMBOL(pci_wake_from_d3);
EXPORT_SYMBOL(pci_prepare_to_sleep);
EXPORT_SYMBOL(pci_back_from_sleep);
EXPORT_SYMBOL_GPL(pci_set_pcie_reset_state);<|MERGE_RESOLUTION|>--- conflicted
+++ resolved
@@ -1192,12 +1192,9 @@
 		return err;
 	pci_fixup_device(pci_fixup_enable, dev);
 
-<<<<<<< HEAD
-=======
 	if (dev->msi_enabled || dev->msix_enabled)
 		return 0;
 
->>>>>>> e090d5b6
 	pci_read_config_byte(dev, PCI_INTERRUPT_PIN, &pin);
 	if (pin) {
 		pci_read_config_word(dev, PCI_COMMAND, &cmd);
