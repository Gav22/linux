--- conflicted
+++ resolved
@@ -3227,13 +3227,8 @@
 	unsigned int max_frame = mtu + VLAN_ETH_HLEN + ETH_FCS_LEN;
 
 	if (max_frame != 16383)
-<<<<<<< HEAD
-		printk(KERN_WARNING "WARNING! Changing of MTU on this NIC"
-			"May lead to frame reception errors!\n");
-=======
 		printk(KERN_WARNING PFX "WARNING! Changing of MTU on this "
 			"NIC may lead to frame reception errors!\n");
->>>>>>> 0d0fb0f9
 
 	tp->rx_buf_sz = (max_frame > RX_BUF_SIZE) ? max_frame : RX_BUF_SIZE;
 }
