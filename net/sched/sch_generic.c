--- conflicted
+++ resolved
@@ -438,10 +438,7 @@
 	if (!ops->init || ops->init(sch, NULL) == 0)
 		return sch;
 
-<<<<<<< HEAD
-=======
 	qdisc_destroy(sch);
->>>>>>> 81065e2f
 errout:
 	return NULL;
 }
