// SPDX-License-Identifier: GPL-2.0
/*
 * trace_hwlat.c - A simple Hardware Latency detector.
 *
 * Use this tracer to detect large system latencies induced by the behavior of
 * certain underlying system hardware or firmware, independent of Linux itself.
 * The code was developed originally to detect the presence of SMIs on Intel
 * and AMD systems, although there is no dependency upon x86 herein.
 *
 * The classical example usage of this tracer is in detecting the presence of
 * SMIs or System Management Interrupts on Intel and AMD systems. An SMI is a
 * somewhat special form of hardware interrupt spawned from earlier CPU debug
 * modes in which the (BIOS/EFI/etc.) firmware arranges for the South Bridge
 * LPC (or other device) to generate a special interrupt under certain
 * circumstances, for example, upon expiration of a special SMI timer device,
 * due to certain external thermal readings, on certain I/O address accesses,
 * and other situations. An SMI hits a special CPU pin, triggers a special
 * SMI mode (complete with special memory map), and the OS is unaware.
 *
 * Although certain hardware-inducing latencies are necessary (for example,
 * a modern system often requires an SMI handler for correct thermal control
 * and remote management) they can wreak havoc upon any OS-level performance
 * guarantees toward low-latency, especially when the OS is not even made
 * aware of the presence of these interrupts. For this reason, we need a
 * somewhat brute force mechanism to detect these interrupts. In this case,
 * we do it by hogging all of the CPU(s) for configurable timer intervals,
 * sampling the built-in CPU timer, looking for discontiguous readings.
 *
 * WARNING: This implementation necessarily introduces latencies. Therefore,
 *          you should NEVER use this tracer while running in a production
 *          environment requiring any kind of low-latency performance
 *          guarantee(s).
 *
 * Copyright (C) 2008-2009 Jon Masters, Red Hat, Inc. <jcm@redhat.com>
 * Copyright (C) 2013-2016 Steven Rostedt, Red Hat, Inc. <srostedt@redhat.com>
 *
 * Includes useful feedback from Clark Williams <clark@redhat.com>
 *
 */
#include <linux/kthread.h>
#include <linux/tracefs.h>
#include <linux/uaccess.h>
#include <linux/cpumask.h>
#include <linux/delay.h>
#include <linux/sched/clock.h>
#include "trace.h"

static struct trace_array	*hwlat_trace;

#define U64STR_SIZE		22			/* 20 digits max */

#define BANNER			"hwlat_detector: "
#define DEFAULT_SAMPLE_WINDOW	1000000			/* 1s */
#define DEFAULT_SAMPLE_WIDTH	500000			/* 0.5s */
#define DEFAULT_LAT_THRESHOLD	10			/* 10us */

/* sampling thread*/
static struct task_struct *hwlat_kthread;

static struct dentry *hwlat_sample_width;	/* sample width us */
static struct dentry *hwlat_sample_window;	/* sample window us */

/* Save the previous tracing_thresh value */
static unsigned long save_tracing_thresh;

/* NMI timestamp counters */
static u64 nmi_ts_start;
static u64 nmi_total_ts;
static int nmi_count;
static int nmi_cpu;

/* Tells NMIs to call back to the hwlat tracer to record timestamps */
bool trace_hwlat_callback_enabled;

/* If the user changed threshold, remember it */
static u64 last_tracing_thresh = DEFAULT_LAT_THRESHOLD * NSEC_PER_USEC;

/* Individual latency samples are stored here when detected. */
struct hwlat_sample {
	u64			seqnum;		/* unique sequence */
	u64			duration;	/* delta */
	u64			outer_duration;	/* delta (outer loop) */
	u64			nmi_total_ts;	/* Total time spent in NMIs */
	struct timespec64	timestamp;	/* wall time */
	int			nmi_count;	/* # NMIs during this sample */
};

/* keep the global state somewhere. */
static struct hwlat_data {

	struct mutex lock;		/* protect changes */

	u64	count;			/* total since reset */

	u64	sample_window;		/* total sampling window (on+off) */
	u64	sample_width;		/* active sampling portion of window */

} hwlat_data = {
	.sample_window		= DEFAULT_SAMPLE_WINDOW,
	.sample_width		= DEFAULT_SAMPLE_WIDTH,
};

static void trace_hwlat_sample(struct hwlat_sample *sample)
{
	struct trace_array *tr = hwlat_trace;
	struct trace_event_call *call = &event_hwlat;
	struct ring_buffer *buffer = tr->trace_buffer.buffer;
	struct ring_buffer_event *event;
	struct hwlat_entry *entry;
	unsigned long flags;
	int pc;

	pc = preempt_count();
	local_save_flags(flags);

	event = trace_buffer_lock_reserve(buffer, TRACE_HWLAT, sizeof(*entry),
					  flags, pc);
	if (!event)
		return;
	entry	= ring_buffer_event_data(event);
	entry->seqnum			= sample->seqnum;
	entry->duration			= sample->duration;
	entry->outer_duration		= sample->outer_duration;
	entry->timestamp		= sample->timestamp;
	entry->nmi_total_ts		= sample->nmi_total_ts;
	entry->nmi_count		= sample->nmi_count;

	if (!call_filter_check_discard(call, entry, buffer, event))
		trace_buffer_unlock_commit_nostack(buffer, event);
}

/* Macros to encapsulate the time capturing infrastructure */
#define time_type	u64
#define time_get()	trace_clock_local()
#define time_to_us(x)	div_u64(x, 1000)
#define time_sub(a, b)	((a) - (b))
#define init_time(a, b)	(a = b)
#define time_u64(a)	a

void trace_hwlat_callback(bool enter)
{
	if (smp_processor_id() != nmi_cpu)
		return;

	/*
	 * Currently trace_clock_local() calls sched_clock() and the
	 * generic version is not NMI safe.
	 */
	if (!IS_ENABLED(CONFIG_GENERIC_SCHED_CLOCK)) {
		if (enter)
			nmi_ts_start = time_get();
		else
			nmi_total_ts += time_get() - nmi_ts_start;
	}

	if (enter)
		nmi_count++;
}

/**
 * get_sample - sample the CPU TSC and look for likely hardware latencies
 *
 * Used to repeatedly capture the CPU TSC (or similar), looking for potential
 * hardware-induced latency. Called with interrupts disabled and with
 * hwlat_data.lock held.
 */
static int get_sample(void)
{
	struct trace_array *tr = hwlat_trace;
	time_type start, t1, t2, last_t2;
	s64 diff, total, last_total = 0;
	u64 sample = 0;
	u64 thresh = tracing_thresh;
	u64 outer_sample = 0;
	int ret = -1;

	do_div(thresh, NSEC_PER_USEC); /* modifies interval value */

	nmi_cpu = smp_processor_id();
	nmi_total_ts = 0;
	nmi_count = 0;
	/* Make sure NMIs see this first */
	barrier();

	trace_hwlat_callback_enabled = true;

	init_time(last_t2, 0);
	start = time_get(); /* start timestamp */

	do {

		t1 = time_get();	/* we'll look for a discontinuity */
		t2 = time_get();

		if (time_u64(last_t2)) {
			/* Check the delta from outer loop (t2 to next t1) */
			diff = time_to_us(time_sub(t1, last_t2));
			/* This shouldn't happen */
			if (diff < 0) {
				pr_err(BANNER "time running backwards\n");
				goto out;
			}
			if (diff > outer_sample)
				outer_sample = diff;
		}
		last_t2 = t2;

		total = time_to_us(time_sub(t2, start)); /* sample width */

		/* Check for possible overflows */
		if (total < last_total) {
			pr_err("Time total overflowed\n");
			break;
		}
		last_total = total;

		/* This checks the inner loop (t1 to t2) */
		diff = time_to_us(time_sub(t2, t1));     /* current diff */

		/* This shouldn't happen */
		if (diff < 0) {
			pr_err(BANNER "time running backwards\n");
			goto out;
		}

		if (diff > sample)
			sample = diff; /* only want highest value */

	} while (total <= hwlat_data.sample_width);

	barrier(); /* finish the above in the view for NMIs */
	trace_hwlat_callback_enabled = false;
	barrier(); /* Make sure nmi_total_ts is no longer updated */

	ret = 0;

	/* If we exceed the threshold value, we have found a hardware latency */
	if (sample > thresh || outer_sample > thresh) {
		struct hwlat_sample s;
		u64 latency;

		ret = 1;

		/* We read in microseconds */
		if (nmi_total_ts)
			do_div(nmi_total_ts, NSEC_PER_USEC);

		hwlat_data.count++;
		s.seqnum = hwlat_data.count;
		s.duration = sample;
		s.outer_duration = outer_sample;
		ktime_get_real_ts64(&s.timestamp);
		s.nmi_total_ts = nmi_total_ts;
		s.nmi_count = nmi_count;
		trace_hwlat_sample(&s);

		latency = max(sample, outer_sample);

		/* Keep a running maximum ever recorded hardware latency */
<<<<<<< HEAD
		if (sample > tr->max_latency)
			tr->max_latency = sample;
		if (outer_sample > tr->max_latency)
			tr->max_latency = outer_sample;
=======
		if (latency > tr->max_latency) {
			tr->max_latency = latency;
			latency_fsnotify(tr);
		}
>>>>>>> b08baef0
	}

out:
	return ret;
}

static struct cpumask save_cpumask;
static bool disable_migrate;

static void move_to_next_cpu(void)
{
	struct cpumask *current_mask = &save_cpumask;
	int next_cpu;

	if (disable_migrate)
		return;
	/*
	 * If for some reason the user modifies the CPU affinity
	 * of this thread, then stop migrating for the duration
	 * of the current test.
	 */
	if (!cpumask_equal(current_mask, current->cpus_ptr))
		goto disable;

	get_online_cpus();
	cpumask_and(current_mask, cpu_online_mask, tracing_buffer_mask);
	next_cpu = cpumask_next(smp_processor_id(), current_mask);
	put_online_cpus();

	if (next_cpu >= nr_cpu_ids)
		next_cpu = cpumask_first(current_mask);

	if (next_cpu >= nr_cpu_ids) /* Shouldn't happen! */
		goto disable;

	cpumask_clear(current_mask);
	cpumask_set_cpu(next_cpu, current_mask);

	sched_setaffinity(0, current_mask);
	return;

 disable:
	disable_migrate = true;
}

/*
 * kthread_fn - The CPU time sampling/hardware latency detection kernel thread
 *
 * Used to periodically sample the CPU TSC via a call to get_sample. We
 * disable interrupts, which does (intentionally) introduce latency since we
 * need to ensure nothing else might be running (and thus preempting).
 * Obviously this should never be used in production environments.
 *
 * Executes one loop interaction on each CPU in tracing_cpumask sysfs file.
 */
static int kthread_fn(void *data)
{
	u64 interval;

	while (!kthread_should_stop()) {

		move_to_next_cpu();

		local_irq_disable();
		get_sample();
		local_irq_enable();

		mutex_lock(&hwlat_data.lock);
		interval = hwlat_data.sample_window - hwlat_data.sample_width;
		mutex_unlock(&hwlat_data.lock);

		do_div(interval, USEC_PER_MSEC); /* modifies interval value */

		/* Always sleep for at least 1ms */
		if (interval < 1)
			interval = 1;

		if (msleep_interruptible(interval))
			break;
	}

	return 0;
}

/**
 * start_kthread - Kick off the hardware latency sampling/detector kthread
 *
 * This starts the kernel thread that will sit and sample the CPU timestamp
 * counter (TSC or similar) and look for potential hardware latencies.
 */
static int start_kthread(struct trace_array *tr)
{
	struct cpumask *current_mask = &save_cpumask;
	struct task_struct *kthread;
	int next_cpu;

	if (WARN_ON(hwlat_kthread))
		return 0;

	/* Just pick the first CPU on first iteration */
	current_mask = &save_cpumask;
	get_online_cpus();
	cpumask_and(current_mask, cpu_online_mask, tracing_buffer_mask);
	put_online_cpus();
	next_cpu = cpumask_first(current_mask);

	kthread = kthread_create(kthread_fn, NULL, "hwlatd");
	if (IS_ERR(kthread)) {
		pr_err(BANNER "could not start sampling thread\n");
		return -ENOMEM;
	}

	cpumask_clear(current_mask);
	cpumask_set_cpu(next_cpu, current_mask);
	sched_setaffinity(kthread->pid, current_mask);

	hwlat_kthread = kthread;
	wake_up_process(kthread);

	return 0;
}

/**
 * stop_kthread - Inform the hardware latency samping/detector kthread to stop
 *
 * This kicks the running hardware latency sampling/detector kernel thread and
 * tells it to stop sampling now. Use this on unload and at system shutdown.
 */
static void stop_kthread(void)
{
	if (!hwlat_kthread)
		return;
	kthread_stop(hwlat_kthread);
	hwlat_kthread = NULL;
}

/*
 * hwlat_read - Wrapper read function for reading both window and width
 * @filp: The active open file structure
 * @ubuf: The userspace provided buffer to read value into
 * @cnt: The maximum number of bytes to read
 * @ppos: The current "file" position
 *
 * This function provides a generic read implementation for the global state
 * "hwlat_data" structure filesystem entries.
 */
static ssize_t hwlat_read(struct file *filp, char __user *ubuf,
			  size_t cnt, loff_t *ppos)
{
	char buf[U64STR_SIZE];
	u64 *entry = filp->private_data;
	u64 val;
	int len;

	if (!entry)
		return -EFAULT;

	if (cnt > sizeof(buf))
		cnt = sizeof(buf);

	val = *entry;

	len = snprintf(buf, sizeof(buf), "%llu\n", val);

	return simple_read_from_buffer(ubuf, cnt, ppos, buf, len);
}

/**
 * hwlat_width_write - Write function for "width" entry
 * @filp: The active open file structure
 * @ubuf: The user buffer that contains the value to write
 * @cnt: The maximum number of bytes to write to "file"
 * @ppos: The current position in @file
 *
 * This function provides a write implementation for the "width" interface
 * to the hardware latency detector. It can be used to configure
 * for how many us of the total window us we will actively sample for any
 * hardware-induced latency periods. Obviously, it is not possible to
 * sample constantly and have the system respond to a sample reader, or,
 * worse, without having the system appear to have gone out to lunch. It
 * is enforced that width is less that the total window size.
 */
static ssize_t
hwlat_width_write(struct file *filp, const char __user *ubuf,
		  size_t cnt, loff_t *ppos)
{
	u64 val;
	int err;

	err = kstrtoull_from_user(ubuf, cnt, 10, &val);
	if (err)
		return err;

	mutex_lock(&hwlat_data.lock);
	if (val < hwlat_data.sample_window)
		hwlat_data.sample_width = val;
	else
		err = -EINVAL;
	mutex_unlock(&hwlat_data.lock);

	if (err)
		return err;

	return cnt;
}

/**
 * hwlat_window_write - Write function for "window" entry
 * @filp: The active open file structure
 * @ubuf: The user buffer that contains the value to write
 * @cnt: The maximum number of bytes to write to "file"
 * @ppos: The current position in @file
 *
 * This function provides a write implementation for the "window" interface
 * to the hardware latency detetector. The window is the total time
 * in us that will be considered one sample period. Conceptually, windows
 * occur back-to-back and contain a sample width period during which
 * actual sampling occurs. Can be used to write a new total window size. It
 * is enfoced that any value written must be greater than the sample width
 * size, or an error results.
 */
static ssize_t
hwlat_window_write(struct file *filp, const char __user *ubuf,
		   size_t cnt, loff_t *ppos)
{
	u64 val;
	int err;

	err = kstrtoull_from_user(ubuf, cnt, 10, &val);
	if (err)
		return err;

	mutex_lock(&hwlat_data.lock);
	if (hwlat_data.sample_width < val)
		hwlat_data.sample_window = val;
	else
		err = -EINVAL;
	mutex_unlock(&hwlat_data.lock);

	if (err)
		return err;

	return cnt;
}

static const struct file_operations width_fops = {
	.open		= tracing_open_generic,
	.read		= hwlat_read,
	.write		= hwlat_width_write,
};

static const struct file_operations window_fops = {
	.open		= tracing_open_generic,
	.read		= hwlat_read,
	.write		= hwlat_window_write,
};

/**
 * init_tracefs - A function to initialize the tracefs interface files
 *
 * This function creates entries in tracefs for "hwlat_detector".
 * It creates the hwlat_detector directory in the tracing directory,
 * and within that directory is the count, width and window files to
 * change and view those values.
 */
static int init_tracefs(void)
{
	struct dentry *d_tracer;
	struct dentry *top_dir;

	d_tracer = tracing_init_dentry();
	if (IS_ERR(d_tracer))
		return -ENOMEM;

	top_dir = tracefs_create_dir("hwlat_detector", d_tracer);
	if (!top_dir)
		return -ENOMEM;

	hwlat_sample_window = tracefs_create_file("window", 0640,
						  top_dir,
						  &hwlat_data.sample_window,
						  &window_fops);
	if (!hwlat_sample_window)
		goto err;

	hwlat_sample_width = tracefs_create_file("width", 0644,
						 top_dir,
						 &hwlat_data.sample_width,
						 &width_fops);
	if (!hwlat_sample_width)
		goto err;

	return 0;

 err:
	tracefs_remove_recursive(top_dir);
	return -ENOMEM;
}

static void hwlat_tracer_start(struct trace_array *tr)
{
	int err;

	err = start_kthread(tr);
	if (err)
		pr_err(BANNER "Cannot start hwlat kthread\n");
}

static void hwlat_tracer_stop(struct trace_array *tr)
{
	stop_kthread();
}

static bool hwlat_busy;

static int hwlat_tracer_init(struct trace_array *tr)
{
	/* Only allow one instance to enable this */
	if (hwlat_busy)
		return -EBUSY;

	hwlat_trace = tr;

	disable_migrate = false;
	hwlat_data.count = 0;
	tr->max_latency = 0;
	save_tracing_thresh = tracing_thresh;

	/* tracing_thresh is in nsecs, we speak in usecs */
	if (!tracing_thresh)
		tracing_thresh = last_tracing_thresh;

	if (tracer_tracing_is_on(tr))
		hwlat_tracer_start(tr);

	hwlat_busy = true;

	return 0;
}

static void hwlat_tracer_reset(struct trace_array *tr)
{
	stop_kthread();

	/* the tracing threshold is static between runs */
	last_tracing_thresh = tracing_thresh;

	tracing_thresh = save_tracing_thresh;
	hwlat_busy = false;
}

static struct tracer hwlat_tracer __read_mostly =
{
	.name		= "hwlat",
	.init		= hwlat_tracer_init,
	.reset		= hwlat_tracer_reset,
	.start		= hwlat_tracer_start,
	.stop		= hwlat_tracer_stop,
	.allow_instances = true,
};

__init static int init_hwlat_tracer(void)
{
	int ret;

	mutex_init(&hwlat_data.lock);

	ret = register_tracer(&hwlat_tracer);
	if (ret)
		return ret;

	init_tracefs();

	return 0;
}
late_initcall(init_hwlat_tracer);<|MERGE_RESOLUTION|>--- conflicted
+++ resolved
@@ -257,17 +257,10 @@
 		latency = max(sample, outer_sample);
 
 		/* Keep a running maximum ever recorded hardware latency */
-<<<<<<< HEAD
-		if (sample > tr->max_latency)
-			tr->max_latency = sample;
-		if (outer_sample > tr->max_latency)
-			tr->max_latency = outer_sample;
-=======
 		if (latency > tr->max_latency) {
 			tr->max_latency = latency;
 			latency_fsnotify(tr);
 		}
->>>>>>> b08baef0
 	}
 
 out:
