/*
   BlueZ - Bluetooth protocol stack for Linux
   Copyright (C) 2000-2001 Qualcomm Incorporated

   Written 2000,2001 by Maxim Krasnyansky <maxk@qualcomm.com>

   This program is free software; you can redistribute it and/or modify
   it under the terms of the GNU General Public License version 2 as
   published by the Free Software Foundation;

   THE SOFTWARE IS PROVIDED "AS IS", WITHOUT WARRANTY OF ANY KIND, EXPRESS
   OR IMPLIED, INCLUDING BUT NOT LIMITED TO THE WARRANTIES OF MERCHANTABILITY,
   FITNESS FOR A PARTICULAR PURPOSE AND NONINFRINGEMENT OF THIRD PARTY RIGHTS.
   IN NO EVENT SHALL THE COPYRIGHT HOLDER(S) AND AUTHOR(S) BE LIABLE FOR ANY
   CLAIM, OR ANY SPECIAL INDIRECT OR CONSEQUENTIAL DAMAGES, OR ANY DAMAGES
   WHATSOEVER RESULTING FROM LOSS OF USE, DATA OR PROFITS, WHETHER IN AN
   ACTION OF CONTRACT, NEGLIGENCE OR OTHER TORTIOUS ACTION, ARISING OUT OF
   OR IN CONNECTION WITH THE USE OR PERFORMANCE OF THIS SOFTWARE.

   ALL LIABILITY, INCLUDING LIABILITY FOR INFRINGEMENT OF ANY PATENTS,
   COPYRIGHTS, TRADEMARKS OR OTHER RIGHTS, RELATING TO USE OF THIS
   SOFTWARE IS DISCLAIMED.
*/

#ifndef __HCI_H
#define __HCI_H

#define HCI_MAX_ACL_SIZE	1024
#define HCI_MAX_SCO_SIZE	255
#define HCI_MAX_ISO_SIZE	251
#define HCI_MAX_EVENT_SIZE	260
#define HCI_MAX_FRAME_SIZE	(HCI_MAX_ACL_SIZE + 4)

#define HCI_LINK_KEY_SIZE	16
#define HCI_AMP_LINK_KEY_SIZE	(2 * HCI_LINK_KEY_SIZE)

#define HCI_MAX_AMP_ASSOC_SIZE	672

#define HCI_MAX_CSB_DATA_SIZE	252

/* HCI dev events */
#define HCI_DEV_REG			1
#define HCI_DEV_UNREG			2
#define HCI_DEV_UP			3
#define HCI_DEV_DOWN			4
#define HCI_DEV_SUSPEND			5
#define HCI_DEV_RESUME			6
#define HCI_DEV_OPEN			7
#define HCI_DEV_CLOSE			8
#define HCI_DEV_SETUP			9

/* HCI notify events */
#define HCI_NOTIFY_CONN_ADD		1
#define HCI_NOTIFY_CONN_DEL		2
#define HCI_NOTIFY_VOICE_SETTING	3
#define HCI_NOTIFY_ENABLE_SCO_CVSD	4
#define HCI_NOTIFY_ENABLE_SCO_TRANSP	5
#define HCI_NOTIFY_DISABLE_SCO		6

/* HCI bus types */
#define HCI_VIRTUAL	0
#define HCI_USB		1
#define HCI_PCCARD	2
#define HCI_UART	3
#define HCI_RS232	4
#define HCI_PCI		5
#define HCI_SDIO	6
#define HCI_SPI		7
#define HCI_I2C		8
#define HCI_SMD		9
#define HCI_VIRTIO	10

/* HCI controller types */
#define HCI_PRIMARY	0x00
#define HCI_AMP		0x01

/* First BR/EDR Controller shall have ID = 0 */
#define AMP_ID_BREDR	0x00

/* AMP controller types */
#define AMP_TYPE_BREDR	0x00
#define AMP_TYPE_80211	0x01

/* AMP controller status */
#define AMP_STATUS_POWERED_DOWN			0x00
#define AMP_STATUS_BLUETOOTH_ONLY		0x01
#define AMP_STATUS_NO_CAPACITY			0x02
#define AMP_STATUS_LOW_CAPACITY			0x03
#define AMP_STATUS_MEDIUM_CAPACITY		0x04
#define AMP_STATUS_HIGH_CAPACITY		0x05
#define AMP_STATUS_FULL_CAPACITY		0x06

/* HCI device quirks */
enum {
	/* When this quirk is set, the HCI Reset command is send when
	 * closing the transport instead of when opening it.
	 *
	 * This quirk must be set before hci_register_dev is called.
	 */
	HCI_QUIRK_RESET_ON_CLOSE,

	/* When this quirk is set, the device is turned into a raw-only
	 * device and it will stay in unconfigured state.
	 *
	 * This quirk must be set before hci_register_dev is called.
	 */
	HCI_QUIRK_RAW_DEVICE,

	/* When this quirk is set, the buffer sizes reported by
	 * HCI Read Buffer Size command are corrected if invalid.
	 *
	 * This quirk must be set before hci_register_dev is called.
	 */
	HCI_QUIRK_FIXUP_BUFFER_SIZE,

	/* When this quirk is set, then a controller that does not
	 * indicate support for Inquiry Result with RSSI is assumed to
	 * support it anyway. Some early Bluetooth 1.2 controllers had
	 * wrongly configured local features that will require forcing
	 * them to enable this mode. Getting RSSI information with the
	 * inquiry responses is preferred since it allows for a better
	 * user experience.
	 *
	 * This quirk must be set before hci_register_dev is called.
	 */
	HCI_QUIRK_FIXUP_INQUIRY_MODE,

	/* When this quirk is set, then the HCI Read Local Supported
	 * Commands command is not supported. In general Bluetooth 1.2
	 * and later controllers should support this command. However
	 * some controllers indicate Bluetooth 1.2 support, but do
	 * not support this command.
	 *
	 * This quirk must be set before hci_register_dev is called.
	 */
	HCI_QUIRK_BROKEN_LOCAL_COMMANDS,

	/* When this quirk is set, then no stored link key handling
	 * is performed. This is mainly due to the fact that the
	 * HCI Delete Stored Link Key command is advertised, but
	 * not supported.
	 *
	 * This quirk must be set before hci_register_dev is called.
	 */
	HCI_QUIRK_BROKEN_STORED_LINK_KEY,

	/* When this quirk is set, an external configuration step
	 * is required and will be indicated with the controller
	 * configuration.
	 *
	 * This quirk can be set before hci_register_dev is called or
	 * during the hdev->setup vendor callback.
	 */
	HCI_QUIRK_EXTERNAL_CONFIG,

	/* When this quirk is set, the public Bluetooth address
	 * initially reported by HCI Read BD Address command
	 * is considered invalid. Controller configuration is
	 * required before this device can be used.
	 *
	 * This quirk can be set before hci_register_dev is called or
	 * during the hdev->setup vendor callback.
	 */
	HCI_QUIRK_INVALID_BDADDR,

	/* When this quirk is set, the public Bluetooth address
	 * initially reported by HCI Read BD Address command
	 * is considered invalid. The public BD Address can be
	 * specified in the fwnode property 'local-bd-address'.
	 * If this property does not exist or is invalid controller
	 * configuration is required before this device can be used.
	 *
	 * This quirk can be set before hci_register_dev is called or
	 * during the hdev->setup vendor callback.
	 */
	HCI_QUIRK_USE_BDADDR_PROPERTY,

	/* When this quirk is set, the duplicate filtering during
	 * scanning is based on Bluetooth devices addresses. To allow
	 * RSSI based updates, restart scanning if needed.
	 *
	 * This quirk can be set before hci_register_dev is called or
	 * during the hdev->setup vendor callback.
	 */
	HCI_QUIRK_STRICT_DUPLICATE_FILTER,

	/* When this quirk is set, LE scan and BR/EDR inquiry is done
	 * simultaneously, otherwise it's interleaved.
	 *
	 * This quirk can be set before hci_register_dev is called or
	 * during the hdev->setup vendor callback.
	 */
	HCI_QUIRK_SIMULTANEOUS_DISCOVERY,

	/* When this quirk is set, the enabling of diagnostic mode is
	 * not persistent over HCI Reset. Every time the controller
	 * is brought up it needs to be reprogrammed.
	 *
	 * This quirk can be set before hci_register_dev is called or
	 * during the hdev->setup vendor callback.
	 */
	HCI_QUIRK_NON_PERSISTENT_DIAG,

	/* When this quirk is set, setup() would be run after every
	 * open() and not just after the first open().
	 *
	 * This quirk can be set before hci_register_dev is called or
	 * during the hdev->setup vendor callback.
	 *
	 */
	HCI_QUIRK_NON_PERSISTENT_SETUP,

	/* When this quirk is set, wide band speech is supported by
	 * the driver since no reliable mechanism exist to report
	 * this from the hardware, a driver flag is use to convey
	 * this support
	 *
	 * This quirk must be set before hci_register_dev is called.
	 */
	HCI_QUIRK_WIDEBAND_SPEECH_SUPPORTED,

	/* When this quirk is set, the controller has validated that
	 * LE states reported through the HCI_LE_READ_SUPPORTED_STATES are
	 * valid.  This mechanism is necessary as many controllers have
	 * been seen has having trouble initiating a connectable
	 * advertisement despite the state combination being reported as
	 * supported.
	 */
	HCI_QUIRK_VALID_LE_STATES,

<<<<<<< HEAD
	/* When this quirk is set, max_page for local extended features
	 * is set to 1, even if controller reports higher number. Some
	 * controllers (e.g. RTL8723CS) report more pages, but they
	 * don't actually support features declared there.
	 */
	HCI_QUIRK_BROKEN_LOCAL_EXT_FTR_MAX_PAGE,
=======
	/* When this quirk is set, then erroneous data reporting
	 * is ignored. This is mainly due to the fact that the HCI
	 * Read Default Erroneous Data Reporting command is advertised,
	 * but not supported; these controllers often reply with unknown
	 * command and tend to lock up randomly. Needing a hard reset.
	 *
	 * This quirk can be set before hci_register_dev is called or
	 * during the hdev->setup vendor callback.
	 */
	HCI_QUIRK_BROKEN_ERR_DATA_REPORTING,
>>>>>>> ad8c735b
};

/* HCI device flags */
enum {
	HCI_UP,
	HCI_INIT,
	HCI_RUNNING,

	HCI_PSCAN,
	HCI_ISCAN,
	HCI_AUTH,
	HCI_ENCRYPT,
	HCI_INQUIRY,

	HCI_RAW,

	HCI_RESET,
};

/* HCI socket flags */
enum {
	HCI_SOCK_TRUSTED,
	HCI_MGMT_INDEX_EVENTS,
	HCI_MGMT_UNCONF_INDEX_EVENTS,
	HCI_MGMT_EXT_INDEX_EVENTS,
	HCI_MGMT_EXT_INFO_EVENTS,
	HCI_MGMT_OPTION_EVENTS,
	HCI_MGMT_SETTING_EVENTS,
	HCI_MGMT_DEV_CLASS_EVENTS,
	HCI_MGMT_LOCAL_NAME_EVENTS,
	HCI_MGMT_OOB_DATA_EVENTS,
	HCI_MGMT_EXP_FEATURE_EVENTS,
};

/*
 * BR/EDR and/or LE controller flags: the flags defined here should represent
 * states from the controller.
 */
enum {
	HCI_SETUP,
	HCI_CONFIG,
	HCI_AUTO_OFF,
	HCI_RFKILLED,
	HCI_MGMT,
	HCI_BONDABLE,
	HCI_SERVICE_CACHE,
	HCI_KEEP_DEBUG_KEYS,
	HCI_USE_DEBUG_KEYS,
	HCI_UNREGISTER,
	HCI_UNCONFIGURED,
	HCI_USER_CHANNEL,
	HCI_EXT_CONFIGURED,
	HCI_LE_ADV,
	HCI_LE_SCAN,
	HCI_SSP_ENABLED,
	HCI_SC_ENABLED,
	HCI_SC_ONLY,
	HCI_PRIVACY,
	HCI_LIMITED_PRIVACY,
	HCI_RPA_EXPIRED,
	HCI_RPA_RESOLVING,
	HCI_HS_ENABLED,
	HCI_LE_ENABLED,
	HCI_ADVERTISING,
	HCI_ADVERTISING_CONNECTABLE,
	HCI_CONNECTABLE,
	HCI_DISCOVERABLE,
	HCI_LIMITED_DISCOVERABLE,
	HCI_LINK_SECURITY,
	HCI_PERIODIC_INQ,
	HCI_FAST_CONNECTABLE,
	HCI_BREDR_ENABLED,
	HCI_LE_SCAN_INTERRUPTED,
	HCI_WIDEBAND_SPEECH_ENABLED,

	HCI_DUT_MODE,
	HCI_VENDOR_DIAG,
	HCI_FORCE_BREDR_SMP,
	HCI_FORCE_STATIC_ADDR,
	HCI_LL_RPA_RESOLUTION,
	HCI_CMD_PENDING,
	HCI_FORCE_NO_MITM,

	__HCI_NUM_FLAGS,
};

/* HCI timeouts */
#define HCI_DISCONN_TIMEOUT	msecs_to_jiffies(2000)	/* 2 seconds */
#define HCI_PAIRING_TIMEOUT	msecs_to_jiffies(60000)	/* 60 seconds */
#define HCI_INIT_TIMEOUT	msecs_to_jiffies(10000)	/* 10 seconds */
#define HCI_CMD_TIMEOUT		msecs_to_jiffies(2000)	/* 2 seconds */
#define HCI_ACL_TX_TIMEOUT	msecs_to_jiffies(45000)	/* 45 seconds */
#define HCI_AUTO_OFF_TIMEOUT	msecs_to_jiffies(2000)	/* 2 seconds */
#define HCI_POWER_OFF_TIMEOUT	msecs_to_jiffies(5000)	/* 5 seconds */
#define HCI_LE_CONN_TIMEOUT	msecs_to_jiffies(20000)	/* 20 seconds */
#define HCI_LE_AUTOCONN_TIMEOUT	msecs_to_jiffies(4000)	/* 4 seconds */

/* HCI data types */
#define HCI_COMMAND_PKT		0x01
#define HCI_ACLDATA_PKT		0x02
#define HCI_SCODATA_PKT		0x03
#define HCI_EVENT_PKT		0x04
#define HCI_ISODATA_PKT		0x05
#define HCI_DIAG_PKT		0xf0
#define HCI_VENDOR_PKT		0xff

/* HCI packet types */
#define HCI_DM1		0x0008
#define HCI_DM3		0x0400
#define HCI_DM5		0x4000
#define HCI_DH1		0x0010
#define HCI_DH3		0x0800
#define HCI_DH5		0x8000

/* HCI packet types inverted masks */
#define HCI_2DH1	0x0002
#define HCI_3DH1	0x0004
#define HCI_2DH3	0x0100
#define HCI_3DH3	0x0200
#define HCI_2DH5	0x1000
#define HCI_3DH5	0x2000

#define HCI_HV1		0x0020
#define HCI_HV2		0x0040
#define HCI_HV3		0x0080

#define SCO_PTYPE_MASK	(HCI_HV1 | HCI_HV2 | HCI_HV3)
#define ACL_PTYPE_MASK	(~SCO_PTYPE_MASK)

/* eSCO packet types */
#define ESCO_HV1	0x0001
#define ESCO_HV2	0x0002
#define ESCO_HV3	0x0004
#define ESCO_EV3	0x0008
#define ESCO_EV4	0x0010
#define ESCO_EV5	0x0020
#define ESCO_2EV3	0x0040
#define ESCO_3EV3	0x0080
#define ESCO_2EV5	0x0100
#define ESCO_3EV5	0x0200

#define SCO_ESCO_MASK  (ESCO_HV1 | ESCO_HV2 | ESCO_HV3)
#define EDR_ESCO_MASK  (ESCO_2EV3 | ESCO_3EV3 | ESCO_2EV5 | ESCO_3EV5)

/* ACL flags */
#define ACL_START_NO_FLUSH	0x00
#define ACL_CONT		0x01
#define ACL_START		0x02
#define ACL_COMPLETE		0x03
#define ACL_ACTIVE_BCAST	0x04
#define ACL_PICO_BCAST		0x08

/* ISO PB flags */
#define ISO_START		0x00
#define ISO_CONT		0x01
#define ISO_SINGLE		0x02
#define ISO_END			0x03

/* ISO TS flags */
#define ISO_TS			0x01

/* Baseband links */
#define SCO_LINK	0x00
#define ACL_LINK	0x01
#define ESCO_LINK	0x02
/* Low Energy links do not have defined link type. Use invented one */
#define LE_LINK		0x80
#define AMP_LINK	0x81
#define ISO_LINK	0x82
#define INVALID_LINK	0xff

/* LMP features */
#define LMP_3SLOT	0x01
#define LMP_5SLOT	0x02
#define LMP_ENCRYPT	0x04
#define LMP_SOFFSET	0x08
#define LMP_TACCURACY	0x10
#define LMP_RSWITCH	0x20
#define LMP_HOLD	0x40
#define LMP_SNIFF	0x80

#define LMP_PARK	0x01
#define LMP_RSSI	0x02
#define LMP_QUALITY	0x04
#define LMP_SCO		0x08
#define LMP_HV2		0x10
#define LMP_HV3		0x20
#define LMP_ULAW	0x40
#define LMP_ALAW	0x80

#define LMP_CVSD	0x01
#define LMP_PSCHEME	0x02
#define LMP_PCONTROL	0x04
#define LMP_TRANSPARENT	0x08

#define LMP_EDR_2M		0x02
#define LMP_EDR_3M		0x04
#define LMP_RSSI_INQ	0x40
#define LMP_ESCO	0x80

#define LMP_EV4		0x01
#define LMP_EV5		0x02
#define LMP_NO_BREDR	0x20
#define LMP_LE		0x40
#define LMP_EDR_3SLOT	0x80

#define LMP_EDR_5SLOT	0x01
#define LMP_SNIFF_SUBR	0x02
#define LMP_PAUSE_ENC	0x04
#define LMP_EDR_ESCO_2M	0x20
#define LMP_EDR_ESCO_3M	0x40
#define LMP_EDR_3S_ESCO	0x80

#define LMP_EXT_INQ	0x01
#define LMP_SIMUL_LE_BR	0x02
#define LMP_SIMPLE_PAIR	0x08
#define LMP_NO_FLUSH	0x40

#define LMP_LSTO	0x01
#define LMP_INQ_TX_PWR	0x02
#define LMP_EXTFEATURES	0x80

/* Extended LMP features */
#define LMP_CSB_MASTER	0x01
#define LMP_CSB_SLAVE	0x02
#define LMP_SYNC_TRAIN	0x04
#define LMP_SYNC_SCAN	0x08

#define LMP_SC		0x01
#define LMP_PING	0x02

/* Host features */
#define LMP_HOST_SSP		0x01
#define LMP_HOST_LE		0x02
#define LMP_HOST_LE_BREDR	0x04
#define LMP_HOST_SC		0x08

/* LE features */
#define HCI_LE_ENCRYPTION		0x01
#define HCI_LE_CONN_PARAM_REQ_PROC	0x02
#define HCI_LE_SLAVE_FEATURES		0x08
#define HCI_LE_PING			0x10
#define HCI_LE_DATA_LEN_EXT		0x20
#define HCI_LE_LL_PRIVACY		0x40
#define HCI_LE_EXT_SCAN_POLICY		0x80
#define HCI_LE_PHY_2M			0x01
#define HCI_LE_PHY_CODED		0x08
#define HCI_LE_EXT_ADV			0x10
#define HCI_LE_CHAN_SEL_ALG2		0x40
#define HCI_LE_CIS_MASTER		0x10
#define HCI_LE_CIS_SLAVE		0x20

/* Connection modes */
#define HCI_CM_ACTIVE	0x0000
#define HCI_CM_HOLD	0x0001
#define HCI_CM_SNIFF	0x0002
#define HCI_CM_PARK	0x0003

/* Link policies */
#define HCI_LP_RSWITCH	0x0001
#define HCI_LP_HOLD	0x0002
#define HCI_LP_SNIFF	0x0004
#define HCI_LP_PARK	0x0008

/* Link modes */
#define HCI_LM_ACCEPT	0x8000
#define HCI_LM_MASTER	0x0001
#define HCI_LM_AUTH	0x0002
#define HCI_LM_ENCRYPT	0x0004
#define HCI_LM_TRUSTED	0x0008
#define HCI_LM_RELIABLE	0x0010
#define HCI_LM_SECURE	0x0020
#define HCI_LM_FIPS	0x0040

/* Authentication types */
#define HCI_AT_NO_BONDING		0x00
#define HCI_AT_NO_BONDING_MITM		0x01
#define HCI_AT_DEDICATED_BONDING	0x02
#define HCI_AT_DEDICATED_BONDING_MITM	0x03
#define HCI_AT_GENERAL_BONDING		0x04
#define HCI_AT_GENERAL_BONDING_MITM	0x05

/* I/O capabilities */
#define HCI_IO_DISPLAY_ONLY	0x00
#define HCI_IO_DISPLAY_YESNO	0x01
#define HCI_IO_KEYBOARD_ONLY	0x02
#define HCI_IO_NO_INPUT_OUTPUT	0x03

/* Link Key types */
#define HCI_LK_COMBINATION		0x00
#define HCI_LK_LOCAL_UNIT		0x01
#define HCI_LK_REMOTE_UNIT		0x02
#define HCI_LK_DEBUG_COMBINATION	0x03
#define HCI_LK_UNAUTH_COMBINATION_P192	0x04
#define HCI_LK_AUTH_COMBINATION_P192	0x05
#define HCI_LK_CHANGED_COMBINATION	0x06
#define HCI_LK_UNAUTH_COMBINATION_P256	0x07
#define HCI_LK_AUTH_COMBINATION_P256	0x08

/* ---- HCI Error Codes ---- */
#define HCI_ERROR_UNKNOWN_CONN_ID	0x02
#define HCI_ERROR_AUTH_FAILURE		0x05
#define HCI_ERROR_PIN_OR_KEY_MISSING	0x06
#define HCI_ERROR_MEMORY_EXCEEDED	0x07
#define HCI_ERROR_CONNECTION_TIMEOUT	0x08
#define HCI_ERROR_REJ_LIMITED_RESOURCES	0x0d
#define HCI_ERROR_REJ_BAD_ADDR		0x0f
#define HCI_ERROR_REMOTE_USER_TERM	0x13
#define HCI_ERROR_REMOTE_LOW_RESOURCES	0x14
#define HCI_ERROR_REMOTE_POWER_OFF	0x15
#define HCI_ERROR_LOCAL_HOST_TERM	0x16
#define HCI_ERROR_PAIRING_NOT_ALLOWED	0x18
#define HCI_ERROR_INVALID_LL_PARAMS	0x1e
#define HCI_ERROR_UNSPECIFIED		0x1f
#define HCI_ERROR_ADVERTISING_TIMEOUT	0x3c

/* Flow control modes */
#define HCI_FLOW_CTL_MODE_PACKET_BASED	0x00
#define HCI_FLOW_CTL_MODE_BLOCK_BASED	0x01

/* The core spec defines 127 as the "not available" value */
#define HCI_TX_POWER_INVALID	127
#define HCI_RSSI_INVALID	127

#define HCI_ROLE_MASTER		0x00
#define HCI_ROLE_SLAVE		0x01

/* Extended Inquiry Response field types */
#define EIR_FLAGS		0x01 /* flags */
#define EIR_UUID16_SOME		0x02 /* 16-bit UUID, more available */
#define EIR_UUID16_ALL		0x03 /* 16-bit UUID, all listed */
#define EIR_UUID32_SOME		0x04 /* 32-bit UUID, more available */
#define EIR_UUID32_ALL		0x05 /* 32-bit UUID, all listed */
#define EIR_UUID128_SOME	0x06 /* 128-bit UUID, more available */
#define EIR_UUID128_ALL		0x07 /* 128-bit UUID, all listed */
#define EIR_NAME_SHORT		0x08 /* shortened local name */
#define EIR_NAME_COMPLETE	0x09 /* complete local name */
#define EIR_TX_POWER		0x0A /* transmit power level */
#define EIR_CLASS_OF_DEV	0x0D /* Class of Device */
#define EIR_SSP_HASH_C192	0x0E /* Simple Pairing Hash C-192 */
#define EIR_SSP_RAND_R192	0x0F /* Simple Pairing Randomizer R-192 */
#define EIR_DEVICE_ID		0x10 /* device ID */
#define EIR_APPEARANCE		0x19 /* Device appearance */
#define EIR_LE_BDADDR		0x1B /* LE Bluetooth device address */
#define EIR_LE_ROLE		0x1C /* LE role */
#define EIR_SSP_HASH_C256	0x1D /* Simple Pairing Hash C-256 */
#define EIR_SSP_RAND_R256	0x1E /* Simple Pairing Rand R-256 */
#define EIR_LE_SC_CONFIRM	0x22 /* LE SC Confirmation Value */
#define EIR_LE_SC_RANDOM	0x23 /* LE SC Random Value */

/* Low Energy Advertising Flags */
#define LE_AD_LIMITED		0x01 /* Limited Discoverable */
#define LE_AD_GENERAL		0x02 /* General Discoverable */
#define LE_AD_NO_BREDR		0x04 /* BR/EDR not supported */
#define LE_AD_SIM_LE_BREDR_CTRL	0x08 /* Simultaneous LE & BR/EDR Controller */
#define LE_AD_SIM_LE_BREDR_HOST	0x10 /* Simultaneous LE & BR/EDR Host */

/* -----  HCI Commands ---- */
#define HCI_OP_NOP			0x0000

#define HCI_OP_INQUIRY			0x0401
struct hci_cp_inquiry {
	__u8     lap[3];
	__u8     length;
	__u8     num_rsp;
} __packed;

#define HCI_OP_INQUIRY_CANCEL		0x0402

#define HCI_OP_PERIODIC_INQ		0x0403

#define HCI_OP_EXIT_PERIODIC_INQ	0x0404

#define HCI_OP_CREATE_CONN		0x0405
struct hci_cp_create_conn {
	bdaddr_t bdaddr;
	__le16   pkt_type;
	__u8     pscan_rep_mode;
	__u8     pscan_mode;
	__le16   clock_offset;
	__u8     role_switch;
} __packed;

#define HCI_OP_DISCONNECT		0x0406
struct hci_cp_disconnect {
	__le16   handle;
	__u8     reason;
} __packed;

#define HCI_OP_ADD_SCO			0x0407
struct hci_cp_add_sco {
	__le16   handle;
	__le16   pkt_type;
} __packed;

#define HCI_OP_CREATE_CONN_CANCEL	0x0408
struct hci_cp_create_conn_cancel {
	bdaddr_t bdaddr;
} __packed;

#define HCI_OP_ACCEPT_CONN_REQ		0x0409
struct hci_cp_accept_conn_req {
	bdaddr_t bdaddr;
	__u8     role;
} __packed;

#define HCI_OP_REJECT_CONN_REQ		0x040a
struct hci_cp_reject_conn_req {
	bdaddr_t bdaddr;
	__u8     reason;
} __packed;

#define HCI_OP_LINK_KEY_REPLY		0x040b
struct hci_cp_link_key_reply {
	bdaddr_t bdaddr;
	__u8     link_key[HCI_LINK_KEY_SIZE];
} __packed;

#define HCI_OP_LINK_KEY_NEG_REPLY	0x040c
struct hci_cp_link_key_neg_reply {
	bdaddr_t bdaddr;
} __packed;

#define HCI_OP_PIN_CODE_REPLY		0x040d
struct hci_cp_pin_code_reply {
	bdaddr_t bdaddr;
	__u8     pin_len;
	__u8     pin_code[16];
} __packed;
struct hci_rp_pin_code_reply {
	__u8     status;
	bdaddr_t bdaddr;
} __packed;

#define HCI_OP_PIN_CODE_NEG_REPLY	0x040e
struct hci_cp_pin_code_neg_reply {
	bdaddr_t bdaddr;
} __packed;
struct hci_rp_pin_code_neg_reply {
	__u8     status;
	bdaddr_t bdaddr;
} __packed;

#define HCI_OP_CHANGE_CONN_PTYPE	0x040f
struct hci_cp_change_conn_ptype {
	__le16   handle;
	__le16   pkt_type;
} __packed;

#define HCI_OP_AUTH_REQUESTED		0x0411
struct hci_cp_auth_requested {
	__le16   handle;
} __packed;

#define HCI_OP_SET_CONN_ENCRYPT		0x0413
struct hci_cp_set_conn_encrypt {
	__le16   handle;
	__u8     encrypt;
} __packed;

#define HCI_OP_CHANGE_CONN_LINK_KEY	0x0415
struct hci_cp_change_conn_link_key {
	__le16   handle;
} __packed;

#define HCI_OP_REMOTE_NAME_REQ		0x0419
struct hci_cp_remote_name_req {
	bdaddr_t bdaddr;
	__u8     pscan_rep_mode;
	__u8     pscan_mode;
	__le16   clock_offset;
} __packed;

#define HCI_OP_REMOTE_NAME_REQ_CANCEL	0x041a
struct hci_cp_remote_name_req_cancel {
	bdaddr_t bdaddr;
} __packed;

#define HCI_OP_READ_REMOTE_FEATURES	0x041b
struct hci_cp_read_remote_features {
	__le16   handle;
} __packed;

#define HCI_OP_READ_REMOTE_EXT_FEATURES	0x041c
struct hci_cp_read_remote_ext_features {
	__le16   handle;
	__u8     page;
} __packed;

#define HCI_OP_READ_REMOTE_VERSION	0x041d
struct hci_cp_read_remote_version {
	__le16   handle;
} __packed;

#define HCI_OP_READ_CLOCK_OFFSET	0x041f
struct hci_cp_read_clock_offset {
	__le16   handle;
} __packed;

#define HCI_OP_SETUP_SYNC_CONN		0x0428
struct hci_cp_setup_sync_conn {
	__le16   handle;
	__le32   tx_bandwidth;
	__le32   rx_bandwidth;
	__le16   max_latency;
	__le16   voice_setting;
	__u8     retrans_effort;
	__le16   pkt_type;
} __packed;

#define HCI_OP_ACCEPT_SYNC_CONN_REQ	0x0429
struct hci_cp_accept_sync_conn_req {
	bdaddr_t bdaddr;
	__le32   tx_bandwidth;
	__le32   rx_bandwidth;
	__le16   max_latency;
	__le16   content_format;
	__u8     retrans_effort;
	__le16   pkt_type;
} __packed;

#define HCI_OP_REJECT_SYNC_CONN_REQ	0x042a
struct hci_cp_reject_sync_conn_req {
	bdaddr_t bdaddr;
	__u8     reason;
} __packed;

#define HCI_OP_IO_CAPABILITY_REPLY	0x042b
struct hci_cp_io_capability_reply {
	bdaddr_t bdaddr;
	__u8     capability;
	__u8     oob_data;
	__u8     authentication;
} __packed;

#define HCI_OP_USER_CONFIRM_REPLY		0x042c
struct hci_cp_user_confirm_reply {
	bdaddr_t bdaddr;
} __packed;
struct hci_rp_user_confirm_reply {
	__u8     status;
	bdaddr_t bdaddr;
} __packed;

#define HCI_OP_USER_CONFIRM_NEG_REPLY	0x042d

#define HCI_OP_USER_PASSKEY_REPLY		0x042e
struct hci_cp_user_passkey_reply {
	bdaddr_t bdaddr;
	__le32	passkey;
} __packed;

#define HCI_OP_USER_PASSKEY_NEG_REPLY	0x042f

#define HCI_OP_REMOTE_OOB_DATA_REPLY	0x0430
struct hci_cp_remote_oob_data_reply {
	bdaddr_t bdaddr;
	__u8     hash[16];
	__u8     rand[16];
} __packed;

#define HCI_OP_REMOTE_OOB_DATA_NEG_REPLY	0x0433
struct hci_cp_remote_oob_data_neg_reply {
	bdaddr_t bdaddr;
} __packed;

#define HCI_OP_IO_CAPABILITY_NEG_REPLY	0x0434
struct hci_cp_io_capability_neg_reply {
	bdaddr_t bdaddr;
	__u8     reason;
} __packed;

#define HCI_OP_CREATE_PHY_LINK		0x0435
struct hci_cp_create_phy_link {
	__u8     phy_handle;
	__u8     key_len;
	__u8     key_type;
	__u8     key[HCI_AMP_LINK_KEY_SIZE];
} __packed;

#define HCI_OP_ACCEPT_PHY_LINK		0x0436
struct hci_cp_accept_phy_link {
	__u8     phy_handle;
	__u8     key_len;
	__u8     key_type;
	__u8     key[HCI_AMP_LINK_KEY_SIZE];
} __packed;

#define HCI_OP_DISCONN_PHY_LINK		0x0437
struct hci_cp_disconn_phy_link {
	__u8     phy_handle;
	__u8     reason;
} __packed;

struct ext_flow_spec {
	__u8       id;
	__u8       stype;
	__le16     msdu;
	__le32     sdu_itime;
	__le32     acc_lat;
	__le32     flush_to;
} __packed;

#define HCI_OP_CREATE_LOGICAL_LINK	0x0438
#define HCI_OP_ACCEPT_LOGICAL_LINK	0x0439
struct hci_cp_create_accept_logical_link {
	__u8                  phy_handle;
	struct ext_flow_spec  tx_flow_spec;
	struct ext_flow_spec  rx_flow_spec;
} __packed;

#define HCI_OP_DISCONN_LOGICAL_LINK	0x043a
struct hci_cp_disconn_logical_link {
	__le16   log_handle;
} __packed;

#define HCI_OP_LOGICAL_LINK_CANCEL	0x043b
struct hci_cp_logical_link_cancel {
	__u8     phy_handle;
	__u8     flow_spec_id;
} __packed;

struct hci_rp_logical_link_cancel {
	__u8     status;
	__u8     phy_handle;
	__u8     flow_spec_id;
} __packed;

#define HCI_OP_SET_CSB			0x0441
struct hci_cp_set_csb {
	__u8	enable;
	__u8	lt_addr;
	__u8	lpo_allowed;
	__le16	packet_type;
	__le16	interval_min;
	__le16	interval_max;
	__le16	csb_sv_tout;
} __packed;
struct hci_rp_set_csb {
	__u8	status;
	__u8	lt_addr;
	__le16	interval;
} __packed;

#define HCI_OP_START_SYNC_TRAIN		0x0443

#define HCI_OP_REMOTE_OOB_EXT_DATA_REPLY	0x0445
struct hci_cp_remote_oob_ext_data_reply {
	bdaddr_t bdaddr;
	__u8     hash192[16];
	__u8     rand192[16];
	__u8     hash256[16];
	__u8     rand256[16];
} __packed;

#define HCI_OP_SNIFF_MODE		0x0803
struct hci_cp_sniff_mode {
	__le16   handle;
	__le16   max_interval;
	__le16   min_interval;
	__le16   attempt;
	__le16   timeout;
} __packed;

#define HCI_OP_EXIT_SNIFF_MODE		0x0804
struct hci_cp_exit_sniff_mode {
	__le16   handle;
} __packed;

#define HCI_OP_ROLE_DISCOVERY		0x0809
struct hci_cp_role_discovery {
	__le16   handle;
} __packed;
struct hci_rp_role_discovery {
	__u8     status;
	__le16   handle;
	__u8     role;
} __packed;

#define HCI_OP_SWITCH_ROLE		0x080b
struct hci_cp_switch_role {
	bdaddr_t bdaddr;
	__u8     role;
} __packed;

#define HCI_OP_READ_LINK_POLICY		0x080c
struct hci_cp_read_link_policy {
	__le16   handle;
} __packed;
struct hci_rp_read_link_policy {
	__u8     status;
	__le16   handle;
	__le16   policy;
} __packed;

#define HCI_OP_WRITE_LINK_POLICY	0x080d
struct hci_cp_write_link_policy {
	__le16   handle;
	__le16   policy;
} __packed;
struct hci_rp_write_link_policy {
	__u8     status;
	__le16   handle;
} __packed;

#define HCI_OP_READ_DEF_LINK_POLICY	0x080e
struct hci_rp_read_def_link_policy {
	__u8     status;
	__le16   policy;
} __packed;

#define HCI_OP_WRITE_DEF_LINK_POLICY	0x080f
struct hci_cp_write_def_link_policy {
	__le16   policy;
} __packed;

#define HCI_OP_SNIFF_SUBRATE		0x0811
struct hci_cp_sniff_subrate {
	__le16   handle;
	__le16   max_latency;
	__le16   min_remote_timeout;
	__le16   min_local_timeout;
} __packed;

#define HCI_OP_SET_EVENT_MASK		0x0c01

#define HCI_OP_RESET			0x0c03

#define HCI_OP_SET_EVENT_FLT		0x0c05
#define HCI_SET_EVENT_FLT_SIZE		9
struct hci_cp_set_event_filter {
	__u8		flt_type;
	__u8		cond_type;
	struct {
		bdaddr_t bdaddr;
		__u8 auto_accept;
	} __packed	addr_conn_flt;
} __packed;

/* Filter types */
#define HCI_FLT_CLEAR_ALL	0x00
#define HCI_FLT_INQ_RESULT	0x01
#define HCI_FLT_CONN_SETUP	0x02

/* CONN_SETUP Condition types */
#define HCI_CONN_SETUP_ALLOW_ALL	0x00
#define HCI_CONN_SETUP_ALLOW_CLASS	0x01
#define HCI_CONN_SETUP_ALLOW_BDADDR	0x02

/* CONN_SETUP Conditions */
#define HCI_CONN_SETUP_AUTO_OFF		0x01
#define HCI_CONN_SETUP_AUTO_ON		0x02
#define HCI_CONN_SETUP_AUTO_ON_WITH_RS	0x03

#define HCI_OP_READ_STORED_LINK_KEY	0x0c0d
struct hci_cp_read_stored_link_key {
	bdaddr_t bdaddr;
	__u8     read_all;
} __packed;
struct hci_rp_read_stored_link_key {
	__u8     status;
	__u8     max_keys;
	__u8     num_keys;
} __packed;

#define HCI_OP_DELETE_STORED_LINK_KEY	0x0c12
struct hci_cp_delete_stored_link_key {
	bdaddr_t bdaddr;
	__u8     delete_all;
} __packed;
struct hci_rp_delete_stored_link_key {
	__u8     status;
	__u8     num_keys;
} __packed;

#define HCI_MAX_NAME_LENGTH		248

#define HCI_OP_WRITE_LOCAL_NAME		0x0c13
struct hci_cp_write_local_name {
	__u8     name[HCI_MAX_NAME_LENGTH];
} __packed;

#define HCI_OP_READ_LOCAL_NAME		0x0c14
struct hci_rp_read_local_name {
	__u8     status;
	__u8     name[HCI_MAX_NAME_LENGTH];
} __packed;

#define HCI_OP_WRITE_CA_TIMEOUT		0x0c16

#define HCI_OP_WRITE_PG_TIMEOUT		0x0c18

#define HCI_OP_WRITE_SCAN_ENABLE	0x0c1a
	#define SCAN_DISABLED		0x00
	#define SCAN_INQUIRY		0x01
	#define SCAN_PAGE		0x02

#define HCI_OP_READ_AUTH_ENABLE		0x0c1f

#define HCI_OP_WRITE_AUTH_ENABLE	0x0c20
	#define AUTH_DISABLED		0x00
	#define AUTH_ENABLED		0x01

#define HCI_OP_READ_ENCRYPT_MODE	0x0c21

#define HCI_OP_WRITE_ENCRYPT_MODE	0x0c22
	#define ENCRYPT_DISABLED	0x00
	#define ENCRYPT_P2P		0x01
	#define ENCRYPT_BOTH		0x02

#define HCI_OP_READ_CLASS_OF_DEV	0x0c23
struct hci_rp_read_class_of_dev {
	__u8     status;
	__u8     dev_class[3];
} __packed;

#define HCI_OP_WRITE_CLASS_OF_DEV	0x0c24
struct hci_cp_write_class_of_dev {
	__u8     dev_class[3];
} __packed;

#define HCI_OP_READ_VOICE_SETTING	0x0c25
struct hci_rp_read_voice_setting {
	__u8     status;
	__le16   voice_setting;
} __packed;

#define HCI_OP_WRITE_VOICE_SETTING	0x0c26
struct hci_cp_write_voice_setting {
	__le16   voice_setting;
} __packed;

#define HCI_OP_HOST_BUFFER_SIZE		0x0c33
struct hci_cp_host_buffer_size {
	__le16   acl_mtu;
	__u8     sco_mtu;
	__le16   acl_max_pkt;
	__le16   sco_max_pkt;
} __packed;

#define HCI_OP_READ_NUM_SUPPORTED_IAC	0x0c38
struct hci_rp_read_num_supported_iac {
	__u8	status;
	__u8	num_iac;
} __packed;

#define HCI_OP_READ_CURRENT_IAC_LAP	0x0c39

#define HCI_OP_WRITE_CURRENT_IAC_LAP	0x0c3a
struct hci_cp_write_current_iac_lap {
	__u8	num_iac;
	__u8	iac_lap[6];
} __packed;

#define HCI_OP_WRITE_INQUIRY_MODE	0x0c45

#define HCI_MAX_EIR_LENGTH		240

#define HCI_OP_WRITE_EIR		0x0c52
struct hci_cp_write_eir {
	__u8	fec;
	__u8	data[HCI_MAX_EIR_LENGTH];
} __packed;

#define HCI_OP_READ_SSP_MODE		0x0c55
struct hci_rp_read_ssp_mode {
	__u8     status;
	__u8     mode;
} __packed;

#define HCI_OP_WRITE_SSP_MODE		0x0c56
struct hci_cp_write_ssp_mode {
	__u8     mode;
} __packed;

#define HCI_OP_READ_LOCAL_OOB_DATA		0x0c57
struct hci_rp_read_local_oob_data {
	__u8     status;
	__u8     hash[16];
	__u8     rand[16];
} __packed;

#define HCI_OP_READ_INQ_RSP_TX_POWER	0x0c58
struct hci_rp_read_inq_rsp_tx_power {
	__u8     status;
	__s8     tx_power;
} __packed;

#define HCI_OP_READ_DEF_ERR_DATA_REPORTING	0x0c5a
	#define ERR_DATA_REPORTING_DISABLED	0x00
	#define ERR_DATA_REPORTING_ENABLED	0x01
struct hci_rp_read_def_err_data_reporting {
	__u8     status;
	__u8     err_data_reporting;
} __packed;

#define HCI_OP_WRITE_DEF_ERR_DATA_REPORTING	0x0c5b
struct hci_cp_write_def_err_data_reporting {
	__u8     err_data_reporting;
} __packed;

#define HCI_OP_SET_EVENT_MASK_PAGE_2	0x0c63

#define HCI_OP_READ_LOCATION_DATA	0x0c64

#define HCI_OP_READ_FLOW_CONTROL_MODE	0x0c66
struct hci_rp_read_flow_control_mode {
	__u8     status;
	__u8     mode;
} __packed;

#define HCI_OP_WRITE_LE_HOST_SUPPORTED	0x0c6d
struct hci_cp_write_le_host_supported {
	__u8	le;
	__u8	simul;
} __packed;

#define HCI_OP_SET_RESERVED_LT_ADDR	0x0c74
struct hci_cp_set_reserved_lt_addr {
	__u8	lt_addr;
} __packed;
struct hci_rp_set_reserved_lt_addr {
	__u8	status;
	__u8	lt_addr;
} __packed;

#define HCI_OP_DELETE_RESERVED_LT_ADDR	0x0c75
struct hci_cp_delete_reserved_lt_addr {
	__u8	lt_addr;
} __packed;
struct hci_rp_delete_reserved_lt_addr {
	__u8	status;
	__u8	lt_addr;
} __packed;

#define HCI_OP_SET_CSB_DATA		0x0c76
struct hci_cp_set_csb_data {
	__u8	lt_addr;
	__u8	fragment;
	__u8	data_length;
	__u8	data[HCI_MAX_CSB_DATA_SIZE];
} __packed;
struct hci_rp_set_csb_data {
	__u8	status;
	__u8	lt_addr;
} __packed;

#define HCI_OP_READ_SYNC_TRAIN_PARAMS	0x0c77

#define HCI_OP_WRITE_SYNC_TRAIN_PARAMS	0x0c78
struct hci_cp_write_sync_train_params {
	__le16	interval_min;
	__le16	interval_max;
	__le32	sync_train_tout;
	__u8	service_data;
} __packed;
struct hci_rp_write_sync_train_params {
	__u8	status;
	__le16	sync_train_int;
} __packed;

#define HCI_OP_READ_SC_SUPPORT		0x0c79
struct hci_rp_read_sc_support {
	__u8	status;
	__u8	support;
} __packed;

#define HCI_OP_WRITE_SC_SUPPORT		0x0c7a
struct hci_cp_write_sc_support {
	__u8	support;
} __packed;

#define HCI_OP_READ_AUTH_PAYLOAD_TO    0x0c7b
struct hci_cp_read_auth_payload_to {
	__le16  handle;
} __packed;
struct hci_rp_read_auth_payload_to {
	__u8    status;
	__le16  handle;
	__le16  timeout;
} __packed;

#define HCI_OP_WRITE_AUTH_PAYLOAD_TO    0x0c7c
struct hci_cp_write_auth_payload_to {
	__le16  handle;
	__le16  timeout;
} __packed;
struct hci_rp_write_auth_payload_to {
	__u8    status;
	__le16  handle;
} __packed;

#define HCI_OP_READ_LOCAL_OOB_EXT_DATA	0x0c7d
struct hci_rp_read_local_oob_ext_data {
	__u8     status;
	__u8     hash192[16];
	__u8     rand192[16];
	__u8     hash256[16];
	__u8     rand256[16];
} __packed;

#define HCI_OP_READ_LOCAL_VERSION	0x1001
struct hci_rp_read_local_version {
	__u8     status;
	__u8     hci_ver;
	__le16   hci_rev;
	__u8     lmp_ver;
	__le16   manufacturer;
	__le16   lmp_subver;
} __packed;

#define HCI_OP_READ_LOCAL_COMMANDS	0x1002
struct hci_rp_read_local_commands {
	__u8     status;
	__u8     commands[64];
} __packed;

#define HCI_OP_READ_LOCAL_FEATURES	0x1003
struct hci_rp_read_local_features {
	__u8     status;
	__u8     features[8];
} __packed;

#define HCI_OP_READ_LOCAL_EXT_FEATURES	0x1004
struct hci_cp_read_local_ext_features {
	__u8     page;
} __packed;
struct hci_rp_read_local_ext_features {
	__u8     status;
	__u8     page;
	__u8     max_page;
	__u8     features[8];
} __packed;

#define HCI_OP_READ_BUFFER_SIZE		0x1005
struct hci_rp_read_buffer_size {
	__u8     status;
	__le16   acl_mtu;
	__u8     sco_mtu;
	__le16   acl_max_pkt;
	__le16   sco_max_pkt;
} __packed;

#define HCI_OP_READ_BD_ADDR		0x1009
struct hci_rp_read_bd_addr {
	__u8     status;
	bdaddr_t bdaddr;
} __packed;

#define HCI_OP_READ_DATA_BLOCK_SIZE	0x100a
struct hci_rp_read_data_block_size {
	__u8     status;
	__le16   max_acl_len;
	__le16   block_len;
	__le16   num_blocks;
} __packed;

#define HCI_OP_READ_LOCAL_CODECS	0x100b

#define HCI_OP_READ_LOCAL_PAIRING_OPTS	0x100c
struct hci_rp_read_local_pairing_opts {
	__u8     status;
	__u8     pairing_opts;
	__u8     max_key_size;
} __packed;

#define HCI_OP_READ_PAGE_SCAN_ACTIVITY	0x0c1b
struct hci_rp_read_page_scan_activity {
	__u8     status;
	__le16   interval;
	__le16   window;
} __packed;

#define HCI_OP_WRITE_PAGE_SCAN_ACTIVITY	0x0c1c
struct hci_cp_write_page_scan_activity {
	__le16   interval;
	__le16   window;
} __packed;

#define HCI_OP_READ_TX_POWER		0x0c2d
struct hci_cp_read_tx_power {
	__le16   handle;
	__u8     type;
} __packed;
struct hci_rp_read_tx_power {
	__u8     status;
	__le16   handle;
	__s8     tx_power;
} __packed;

#define HCI_OP_READ_PAGE_SCAN_TYPE	0x0c46
struct hci_rp_read_page_scan_type {
	__u8     status;
	__u8     type;
} __packed;

#define HCI_OP_WRITE_PAGE_SCAN_TYPE	0x0c47
	#define PAGE_SCAN_TYPE_STANDARD		0x00
	#define PAGE_SCAN_TYPE_INTERLACED	0x01

#define HCI_OP_READ_RSSI		0x1405
struct hci_cp_read_rssi {
	__le16   handle;
} __packed;
struct hci_rp_read_rssi {
	__u8     status;
	__le16   handle;
	__s8     rssi;
} __packed;

#define HCI_OP_READ_CLOCK		0x1407
struct hci_cp_read_clock {
	__le16   handle;
	__u8     which;
} __packed;
struct hci_rp_read_clock {
	__u8     status;
	__le16   handle;
	__le32   clock;
	__le16   accuracy;
} __packed;

#define HCI_OP_READ_ENC_KEY_SIZE	0x1408
struct hci_cp_read_enc_key_size {
	__le16   handle;
} __packed;
struct hci_rp_read_enc_key_size {
	__u8     status;
	__le16   handle;
	__u8     key_size;
} __packed;

#define HCI_OP_READ_LOCAL_AMP_INFO	0x1409
struct hci_rp_read_local_amp_info {
	__u8     status;
	__u8     amp_status;
	__le32   total_bw;
	__le32   max_bw;
	__le32   min_latency;
	__le32   max_pdu;
	__u8     amp_type;
	__le16   pal_cap;
	__le16   max_assoc_size;
	__le32   max_flush_to;
	__le32   be_flush_to;
} __packed;

#define HCI_OP_READ_LOCAL_AMP_ASSOC	0x140a
struct hci_cp_read_local_amp_assoc {
	__u8     phy_handle;
	__le16   len_so_far;
	__le16   max_len;
} __packed;
struct hci_rp_read_local_amp_assoc {
	__u8     status;
	__u8     phy_handle;
	__le16   rem_len;
	__u8     frag[];
} __packed;

#define HCI_OP_WRITE_REMOTE_AMP_ASSOC	0x140b
struct hci_cp_write_remote_amp_assoc {
	__u8     phy_handle;
	__le16   len_so_far;
	__le16   rem_len;
	__u8     frag[];
} __packed;
struct hci_rp_write_remote_amp_assoc {
	__u8     status;
	__u8     phy_handle;
} __packed;

#define HCI_OP_GET_MWS_TRANSPORT_CONFIG	0x140c

#define HCI_OP_ENABLE_DUT_MODE		0x1803

#define HCI_OP_WRITE_SSP_DEBUG_MODE	0x1804

#define HCI_OP_LE_SET_EVENT_MASK	0x2001
struct hci_cp_le_set_event_mask {
	__u8     mask[8];
} __packed;

#define HCI_OP_LE_READ_BUFFER_SIZE	0x2002
struct hci_rp_le_read_buffer_size {
	__u8     status;
	__le16   le_mtu;
	__u8     le_max_pkt;
} __packed;

#define HCI_OP_LE_READ_LOCAL_FEATURES	0x2003
struct hci_rp_le_read_local_features {
	__u8     status;
	__u8     features[8];
} __packed;

#define HCI_OP_LE_SET_RANDOM_ADDR	0x2005

#define HCI_OP_LE_SET_ADV_PARAM		0x2006
struct hci_cp_le_set_adv_param {
	__le16   min_interval;
	__le16   max_interval;
	__u8     type;
	__u8     own_address_type;
	__u8     direct_addr_type;
	bdaddr_t direct_addr;
	__u8     channel_map;
	__u8     filter_policy;
} __packed;

#define HCI_OP_LE_READ_ADV_TX_POWER	0x2007
struct hci_rp_le_read_adv_tx_power {
	__u8	status;
	__s8	tx_power;
} __packed;

#define HCI_MAX_AD_LENGTH		31

#define HCI_OP_LE_SET_ADV_DATA		0x2008
struct hci_cp_le_set_adv_data {
	__u8	length;
	__u8	data[HCI_MAX_AD_LENGTH];
} __packed;

#define HCI_OP_LE_SET_SCAN_RSP_DATA	0x2009
struct hci_cp_le_set_scan_rsp_data {
	__u8	length;
	__u8	data[HCI_MAX_AD_LENGTH];
} __packed;

#define HCI_OP_LE_SET_ADV_ENABLE	0x200a

#define LE_SCAN_PASSIVE			0x00
#define LE_SCAN_ACTIVE			0x01

#define HCI_OP_LE_SET_SCAN_PARAM	0x200b
struct hci_cp_le_set_scan_param {
	__u8    type;
	__le16  interval;
	__le16  window;
	__u8    own_address_type;
	__u8    filter_policy;
} __packed;

#define LE_SCAN_DISABLE			0x00
#define LE_SCAN_ENABLE			0x01
#define LE_SCAN_FILTER_DUP_DISABLE	0x00
#define LE_SCAN_FILTER_DUP_ENABLE	0x01

#define HCI_OP_LE_SET_SCAN_ENABLE	0x200c
struct hci_cp_le_set_scan_enable {
	__u8     enable;
	__u8     filter_dup;
} __packed;

#define HCI_LE_USE_PEER_ADDR		0x00
#define HCI_LE_USE_WHITELIST		0x01

#define HCI_OP_LE_CREATE_CONN		0x200d
struct hci_cp_le_create_conn {
	__le16   scan_interval;
	__le16   scan_window;
	__u8     filter_policy;
	__u8     peer_addr_type;
	bdaddr_t peer_addr;
	__u8     own_address_type;
	__le16   conn_interval_min;
	__le16   conn_interval_max;
	__le16   conn_latency;
	__le16   supervision_timeout;
	__le16   min_ce_len;
	__le16   max_ce_len;
} __packed;

#define HCI_OP_LE_CREATE_CONN_CANCEL	0x200e

#define HCI_OP_LE_READ_WHITE_LIST_SIZE	0x200f
struct hci_rp_le_read_white_list_size {
	__u8	status;
	__u8	size;
} __packed;

#define HCI_OP_LE_CLEAR_WHITE_LIST	0x2010

#define HCI_OP_LE_ADD_TO_WHITE_LIST	0x2011
struct hci_cp_le_add_to_white_list {
	__u8     bdaddr_type;
	bdaddr_t bdaddr;
} __packed;

#define HCI_OP_LE_DEL_FROM_WHITE_LIST	0x2012
struct hci_cp_le_del_from_white_list {
	__u8     bdaddr_type;
	bdaddr_t bdaddr;
} __packed;

#define HCI_OP_LE_CONN_UPDATE		0x2013
struct hci_cp_le_conn_update {
	__le16   handle;
	__le16   conn_interval_min;
	__le16   conn_interval_max;
	__le16   conn_latency;
	__le16   supervision_timeout;
	__le16   min_ce_len;
	__le16   max_ce_len;
} __packed;

#define HCI_OP_LE_READ_REMOTE_FEATURES	0x2016
struct hci_cp_le_read_remote_features {
	__le16	 handle;
} __packed;

#define HCI_OP_LE_START_ENC		0x2019
struct hci_cp_le_start_enc {
	__le16	handle;
	__le64	rand;
	__le16	ediv;
	__u8	ltk[16];
} __packed;

#define HCI_OP_LE_LTK_REPLY		0x201a
struct hci_cp_le_ltk_reply {
	__le16	handle;
	__u8	ltk[16];
} __packed;
struct hci_rp_le_ltk_reply {
	__u8	status;
	__le16	handle;
} __packed;

#define HCI_OP_LE_LTK_NEG_REPLY		0x201b
struct hci_cp_le_ltk_neg_reply {
	__le16	handle;
} __packed;
struct hci_rp_le_ltk_neg_reply {
	__u8	status;
	__le16	handle;
} __packed;

#define HCI_OP_LE_READ_SUPPORTED_STATES	0x201c
struct hci_rp_le_read_supported_states {
	__u8	status;
	__u8	le_states[8];
} __packed;

#define HCI_OP_LE_CONN_PARAM_REQ_REPLY	0x2020
struct hci_cp_le_conn_param_req_reply {
	__le16	handle;
	__le16	interval_min;
	__le16	interval_max;
	__le16	latency;
	__le16	timeout;
	__le16	min_ce_len;
	__le16	max_ce_len;
} __packed;

#define HCI_OP_LE_CONN_PARAM_REQ_NEG_REPLY	0x2021
struct hci_cp_le_conn_param_req_neg_reply {
	__le16	handle;
	__u8	reason;
} __packed;

#define HCI_OP_LE_SET_DATA_LEN		0x2022
struct hci_cp_le_set_data_len {
	__le16	handle;
	__le16	tx_len;
	__le16	tx_time;
} __packed;
struct hci_rp_le_set_data_len {
	__u8	status;
	__le16	handle;
} __packed;

#define HCI_OP_LE_READ_DEF_DATA_LEN	0x2023
struct hci_rp_le_read_def_data_len {
	__u8	status;
	__le16	tx_len;
	__le16	tx_time;
} __packed;

#define HCI_OP_LE_WRITE_DEF_DATA_LEN	0x2024
struct hci_cp_le_write_def_data_len {
	__le16	tx_len;
	__le16	tx_time;
} __packed;

#define HCI_OP_LE_ADD_TO_RESOLV_LIST	0x2027
struct hci_cp_le_add_to_resolv_list {
	__u8	 bdaddr_type;
	bdaddr_t bdaddr;
	__u8	 peer_irk[16];
	__u8	 local_irk[16];
} __packed;

#define HCI_OP_LE_DEL_FROM_RESOLV_LIST	0x2028
struct hci_cp_le_del_from_resolv_list {
	__u8	 bdaddr_type;
	bdaddr_t bdaddr;
} __packed;

#define HCI_OP_LE_CLEAR_RESOLV_LIST	0x2029

#define HCI_OP_LE_READ_RESOLV_LIST_SIZE	0x202a
struct hci_rp_le_read_resolv_list_size {
	__u8	status;
	__u8	size;
} __packed;

#define HCI_OP_LE_SET_ADDR_RESOLV_ENABLE 0x202d

#define HCI_OP_LE_READ_MAX_DATA_LEN	0x202f
struct hci_rp_le_read_max_data_len {
	__u8	status;
	__le16	tx_len;
	__le16	tx_time;
	__le16	rx_len;
	__le16	rx_time;
} __packed;

#define HCI_OP_LE_SET_DEFAULT_PHY	0x2031
struct hci_cp_le_set_default_phy {
	__u8    all_phys;
	__u8    tx_phys;
	__u8    rx_phys;
} __packed;

#define HCI_LE_SET_PHY_1M		0x01
#define HCI_LE_SET_PHY_2M		0x02
#define HCI_LE_SET_PHY_CODED		0x04

#define HCI_OP_LE_SET_EXT_SCAN_PARAMS   0x2041
struct hci_cp_le_set_ext_scan_params {
	__u8    own_addr_type;
	__u8    filter_policy;
	__u8    scanning_phys;
	__u8    data[];
} __packed;

#define LE_SCAN_PHY_1M		0x01
#define LE_SCAN_PHY_2M		0x02
#define LE_SCAN_PHY_CODED	0x04

struct hci_cp_le_scan_phy_params {
	__u8    type;
	__le16  interval;
	__le16  window;
} __packed;

#define HCI_OP_LE_SET_EXT_SCAN_ENABLE   0x2042
struct hci_cp_le_set_ext_scan_enable {
	__u8    enable;
	__u8    filter_dup;
	__le16  duration;
	__le16  period;
} __packed;

#define HCI_OP_LE_EXT_CREATE_CONN    0x2043
struct hci_cp_le_ext_create_conn {
	__u8      filter_policy;
	__u8      own_addr_type;
	__u8      peer_addr_type;
	bdaddr_t  peer_addr;
	__u8      phys;
	__u8      data[];
} __packed;

struct hci_cp_le_ext_conn_param {
	__le16 scan_interval;
	__le16 scan_window;
	__le16 conn_interval_min;
	__le16 conn_interval_max;
	__le16 conn_latency;
	__le16 supervision_timeout;
	__le16 min_ce_len;
	__le16 max_ce_len;
} __packed;

#define HCI_OP_LE_READ_NUM_SUPPORTED_ADV_SETS	0x203b
struct hci_rp_le_read_num_supported_adv_sets {
	__u8  status;
	__u8  num_of_sets;
} __packed;

#define HCI_OP_LE_SET_EXT_ADV_PARAMS		0x2036
struct hci_cp_le_set_ext_adv_params {
	__u8      handle;
	__le16    evt_properties;
	__u8      min_interval[3];
	__u8      max_interval[3];
	__u8      channel_map;
	__u8      own_addr_type;
	__u8      peer_addr_type;
	bdaddr_t  peer_addr;
	__u8      filter_policy;
	__u8      tx_power;
	__u8      primary_phy;
	__u8      secondary_max_skip;
	__u8      secondary_phy;
	__u8      sid;
	__u8      notif_enable;
} __packed;

#define HCI_ADV_PHY_1M		0X01
#define HCI_ADV_PHY_2M		0x02
#define HCI_ADV_PHY_CODED	0x03

struct hci_rp_le_set_ext_adv_params {
	__u8  status;
	__u8  tx_power;
} __packed;

#define HCI_OP_LE_SET_EXT_ADV_ENABLE		0x2039
struct hci_cp_le_set_ext_adv_enable {
	__u8  enable;
	__u8  num_of_sets;
	__u8  data[];
} __packed;

struct hci_cp_ext_adv_set {
	__u8  handle;
	__le16 duration;
	__u8  max_events;
} __packed;

#define HCI_OP_LE_SET_EXT_ADV_DATA		0x2037
struct hci_cp_le_set_ext_adv_data {
	__u8  handle;
	__u8  operation;
	__u8  frag_pref;
	__u8  length;
	__u8  data[HCI_MAX_AD_LENGTH];
} __packed;

#define HCI_OP_LE_SET_EXT_SCAN_RSP_DATA		0x2038
struct hci_cp_le_set_ext_scan_rsp_data {
	__u8  handle;
	__u8  operation;
	__u8  frag_pref;
	__u8  length;
	__u8  data[HCI_MAX_AD_LENGTH];
} __packed;

#define LE_SET_ADV_DATA_OP_COMPLETE	0x03

#define LE_SET_ADV_DATA_NO_FRAG		0x01

#define HCI_OP_LE_REMOVE_ADV_SET	0x203c

#define HCI_OP_LE_CLEAR_ADV_SETS	0x203d

#define HCI_OP_LE_SET_ADV_SET_RAND_ADDR	0x2035
struct hci_cp_le_set_adv_set_rand_addr {
	__u8  handle;
	bdaddr_t  bdaddr;
} __packed;

#define HCI_OP_LE_READ_BUFFER_SIZE_V2	0x2060
struct hci_rp_le_read_buffer_size_v2 {
	__u8    status;
	__le16  acl_mtu;
	__u8    acl_max_pkt;
	__le16  iso_mtu;
	__u8    iso_max_pkt;
} __packed;

#define HCI_OP_LE_READ_ISO_TX_SYNC		0x2061
struct hci_cp_le_read_iso_tx_sync {
	__le16  handle;
} __packed;

struct hci_rp_le_read_iso_tx_sync {
	__u8    status;
	__le16  handle;
	__le16  seq;
	__le32  imestamp;
	__u8    offset[3];
} __packed;

#define HCI_OP_LE_SET_CIG_PARAMS		0x2062
struct hci_cis_params {
	__u8    cis_id;
	__le16  m_sdu;
	__le16  s_sdu;
	__u8    m_phy;
	__u8    s_phy;
	__u8    m_rtn;
	__u8    s_rtn;
} __packed;

struct hci_cp_le_set_cig_params {
	__u8    cig_id;
	__u8    m_interval[3];
	__u8    s_interval[3];
	__u8    sca;
	__u8    packing;
	__u8    framing;
	__le16  m_latency;
	__le16  s_latency;
	__u8    num_cis;
	struct hci_cis_params cis[];
} __packed;

struct hci_rp_le_set_cig_params {
	__u8    status;
	__u8    cig_id;
	__u8    num_handles;
	__le16  handle[];
} __packed;

#define HCI_OP_LE_CREATE_CIS			0x2064
struct hci_cis {
	__le16  cis_handle;
	__le16  acl_handle;
} __packed;

struct hci_cp_le_create_cis {
	__u8    num_cis;
	struct hci_cis cis[];
} __packed;

#define HCI_OP_LE_REMOVE_CIG			0x2065
struct hci_cp_le_remove_cig {
	__u8    cig_id;
} __packed;

#define HCI_OP_LE_ACCEPT_CIS			0x2066
struct hci_cp_le_accept_cis {
	__le16  handle;
} __packed;

#define HCI_OP_LE_REJECT_CIS			0x2067
struct hci_cp_le_reject_cis {
	__le16  handle;
	__u8    reason;
} __packed;

/* ---- HCI Events ---- */
#define HCI_EV_INQUIRY_COMPLETE		0x01

#define HCI_EV_INQUIRY_RESULT		0x02
struct inquiry_info {
	bdaddr_t bdaddr;
	__u8     pscan_rep_mode;
	__u8     pscan_period_mode;
	__u8     pscan_mode;
	__u8     dev_class[3];
	__le16   clock_offset;
} __packed;

#define HCI_EV_CONN_COMPLETE		0x03
struct hci_ev_conn_complete {
	__u8     status;
	__le16   handle;
	bdaddr_t bdaddr;
	__u8     link_type;
	__u8     encr_mode;
} __packed;

#define HCI_EV_CONN_REQUEST		0x04
struct hci_ev_conn_request {
	bdaddr_t bdaddr;
	__u8     dev_class[3];
	__u8     link_type;
} __packed;

#define HCI_EV_DISCONN_COMPLETE		0x05
struct hci_ev_disconn_complete {
	__u8     status;
	__le16   handle;
	__u8     reason;
} __packed;

#define HCI_EV_AUTH_COMPLETE		0x06
struct hci_ev_auth_complete {
	__u8     status;
	__le16   handle;
} __packed;

#define HCI_EV_REMOTE_NAME		0x07
struct hci_ev_remote_name {
	__u8     status;
	bdaddr_t bdaddr;
	__u8     name[HCI_MAX_NAME_LENGTH];
} __packed;

#define HCI_EV_ENCRYPT_CHANGE		0x08
struct hci_ev_encrypt_change {
	__u8     status;
	__le16   handle;
	__u8     encrypt;
} __packed;

#define HCI_EV_CHANGE_LINK_KEY_COMPLETE	0x09
struct hci_ev_change_link_key_complete {
	__u8     status;
	__le16   handle;
} __packed;

#define HCI_EV_REMOTE_FEATURES		0x0b
struct hci_ev_remote_features {
	__u8     status;
	__le16   handle;
	__u8     features[8];
} __packed;

#define HCI_EV_REMOTE_VERSION		0x0c
struct hci_ev_remote_version {
	__u8     status;
	__le16   handle;
	__u8     lmp_ver;
	__le16   manufacturer;
	__le16   lmp_subver;
} __packed;

#define HCI_EV_QOS_SETUP_COMPLETE	0x0d
struct hci_qos {
	__u8     service_type;
	__u32    token_rate;
	__u32    peak_bandwidth;
	__u32    latency;
	__u32    delay_variation;
} __packed;
struct hci_ev_qos_setup_complete {
	__u8     status;
	__le16   handle;
	struct   hci_qos qos;
} __packed;

#define HCI_EV_CMD_COMPLETE		0x0e
struct hci_ev_cmd_complete {
	__u8     ncmd;
	__le16   opcode;
} __packed;

#define HCI_EV_CMD_STATUS		0x0f
struct hci_ev_cmd_status {
	__u8     status;
	__u8     ncmd;
	__le16   opcode;
} __packed;

#define HCI_EV_HARDWARE_ERROR		0x10
struct hci_ev_hardware_error {
	__u8     code;
} __packed;

#define HCI_EV_ROLE_CHANGE		0x12
struct hci_ev_role_change {
	__u8     status;
	bdaddr_t bdaddr;
	__u8     role;
} __packed;

#define HCI_EV_NUM_COMP_PKTS		0x13
struct hci_comp_pkts_info {
	__le16   handle;
	__le16   count;
} __packed;

struct hci_ev_num_comp_pkts {
	__u8     num_hndl;
	struct hci_comp_pkts_info handles[];
} __packed;

#define HCI_EV_MODE_CHANGE		0x14
struct hci_ev_mode_change {
	__u8     status;
	__le16   handle;
	__u8     mode;
	__le16   interval;
} __packed;

#define HCI_EV_PIN_CODE_REQ		0x16
struct hci_ev_pin_code_req {
	bdaddr_t bdaddr;
} __packed;

#define HCI_EV_LINK_KEY_REQ		0x17
struct hci_ev_link_key_req {
	bdaddr_t bdaddr;
} __packed;

#define HCI_EV_LINK_KEY_NOTIFY		0x18
struct hci_ev_link_key_notify {
	bdaddr_t bdaddr;
	__u8     link_key[HCI_LINK_KEY_SIZE];
	__u8     key_type;
} __packed;

#define HCI_EV_CLOCK_OFFSET		0x1c
struct hci_ev_clock_offset {
	__u8     status;
	__le16   handle;
	__le16   clock_offset;
} __packed;

#define HCI_EV_PKT_TYPE_CHANGE		0x1d
struct hci_ev_pkt_type_change {
	__u8     status;
	__le16   handle;
	__le16   pkt_type;
} __packed;

#define HCI_EV_PSCAN_REP_MODE		0x20
struct hci_ev_pscan_rep_mode {
	bdaddr_t bdaddr;
	__u8     pscan_rep_mode;
} __packed;

#define HCI_EV_INQUIRY_RESULT_WITH_RSSI	0x22
struct inquiry_info_with_rssi {
	bdaddr_t bdaddr;
	__u8     pscan_rep_mode;
	__u8     pscan_period_mode;
	__u8     dev_class[3];
	__le16   clock_offset;
	__s8     rssi;
} __packed;
struct inquiry_info_with_rssi_and_pscan_mode {
	bdaddr_t bdaddr;
	__u8     pscan_rep_mode;
	__u8     pscan_period_mode;
	__u8     pscan_mode;
	__u8     dev_class[3];
	__le16   clock_offset;
	__s8     rssi;
} __packed;

#define HCI_EV_REMOTE_EXT_FEATURES	0x23
struct hci_ev_remote_ext_features {
	__u8     status;
	__le16   handle;
	__u8     page;
	__u8     max_page;
	__u8     features[8];
} __packed;

#define HCI_EV_SYNC_CONN_COMPLETE	0x2c
struct hci_ev_sync_conn_complete {
	__u8     status;
	__le16   handle;
	bdaddr_t bdaddr;
	__u8     link_type;
	__u8     tx_interval;
	__u8     retrans_window;
	__le16   rx_pkt_len;
	__le16   tx_pkt_len;
	__u8     air_mode;
} __packed;

#define HCI_EV_SYNC_CONN_CHANGED	0x2d
struct hci_ev_sync_conn_changed {
	__u8     status;
	__le16   handle;
	__u8     tx_interval;
	__u8     retrans_window;
	__le16   rx_pkt_len;
	__le16   tx_pkt_len;
} __packed;

#define HCI_EV_SNIFF_SUBRATE		0x2e
struct hci_ev_sniff_subrate {
	__u8     status;
	__le16   handle;
	__le16   max_tx_latency;
	__le16   max_rx_latency;
	__le16   max_remote_timeout;
	__le16   max_local_timeout;
} __packed;

#define HCI_EV_EXTENDED_INQUIRY_RESULT	0x2f
struct extended_inquiry_info {
	bdaddr_t bdaddr;
	__u8     pscan_rep_mode;
	__u8     pscan_period_mode;
	__u8     dev_class[3];
	__le16   clock_offset;
	__s8     rssi;
	__u8     data[240];
} __packed;

#define HCI_EV_KEY_REFRESH_COMPLETE	0x30
struct hci_ev_key_refresh_complete {
	__u8	status;
	__le16	handle;
} __packed;

#define HCI_EV_IO_CAPA_REQUEST		0x31
struct hci_ev_io_capa_request {
	bdaddr_t bdaddr;
} __packed;

#define HCI_EV_IO_CAPA_REPLY		0x32
struct hci_ev_io_capa_reply {
	bdaddr_t bdaddr;
	__u8     capability;
	__u8     oob_data;
	__u8     authentication;
} __packed;

#define HCI_EV_USER_CONFIRM_REQUEST	0x33
struct hci_ev_user_confirm_req {
	bdaddr_t	bdaddr;
	__le32		passkey;
} __packed;

#define HCI_EV_USER_PASSKEY_REQUEST	0x34
struct hci_ev_user_passkey_req {
	bdaddr_t	bdaddr;
} __packed;

#define HCI_EV_REMOTE_OOB_DATA_REQUEST	0x35
struct hci_ev_remote_oob_data_request {
	bdaddr_t bdaddr;
} __packed;

#define HCI_EV_SIMPLE_PAIR_COMPLETE	0x36
struct hci_ev_simple_pair_complete {
	__u8     status;
	bdaddr_t bdaddr;
} __packed;

#define HCI_EV_USER_PASSKEY_NOTIFY	0x3b
struct hci_ev_user_passkey_notify {
	bdaddr_t	bdaddr;
	__le32		passkey;
} __packed;

#define HCI_KEYPRESS_STARTED		0
#define HCI_KEYPRESS_ENTERED		1
#define HCI_KEYPRESS_ERASED		2
#define HCI_KEYPRESS_CLEARED		3
#define HCI_KEYPRESS_COMPLETED		4

#define HCI_EV_KEYPRESS_NOTIFY		0x3c
struct hci_ev_keypress_notify {
	bdaddr_t	bdaddr;
	__u8		type;
} __packed;

#define HCI_EV_REMOTE_HOST_FEATURES	0x3d
struct hci_ev_remote_host_features {
	bdaddr_t bdaddr;
	__u8     features[8];
} __packed;

#define HCI_EV_LE_META			0x3e
struct hci_ev_le_meta {
	__u8     subevent;
} __packed;

#define HCI_EV_PHY_LINK_COMPLETE	0x40
struct hci_ev_phy_link_complete {
	__u8     status;
	__u8     phy_handle;
} __packed;

#define HCI_EV_CHANNEL_SELECTED		0x41
struct hci_ev_channel_selected {
	__u8     phy_handle;
} __packed;

#define HCI_EV_DISCONN_PHY_LINK_COMPLETE	0x42
struct hci_ev_disconn_phy_link_complete {
	__u8     status;
	__u8     phy_handle;
	__u8     reason;
} __packed;

#define HCI_EV_LOGICAL_LINK_COMPLETE		0x45
struct hci_ev_logical_link_complete {
	__u8     status;
	__le16   handle;
	__u8     phy_handle;
	__u8     flow_spec_id;
} __packed;

#define HCI_EV_DISCONN_LOGICAL_LINK_COMPLETE	0x46
struct hci_ev_disconn_logical_link_complete {
	__u8     status;
	__le16   handle;
	__u8     reason;
} __packed;

#define HCI_EV_NUM_COMP_BLOCKS		0x48
struct hci_comp_blocks_info {
	__le16   handle;
	__le16   pkts;
	__le16   blocks;
} __packed;

struct hci_ev_num_comp_blocks {
	__le16   num_blocks;
	__u8     num_hndl;
	struct hci_comp_blocks_info handles[];
} __packed;

#define HCI_EV_SYNC_TRAIN_COMPLETE	0x4F
struct hci_ev_sync_train_complete {
	__u8	status;
} __packed;

#define HCI_EV_SLAVE_PAGE_RESP_TIMEOUT	0x54

#define HCI_EV_LE_CONN_COMPLETE		0x01
struct hci_ev_le_conn_complete {
	__u8     status;
	__le16   handle;
	__u8     role;
	__u8     bdaddr_type;
	bdaddr_t bdaddr;
	__le16   interval;
	__le16   latency;
	__le16   supervision_timeout;
	__u8     clk_accurancy;
} __packed;

/* Advertising report event types */
#define LE_ADV_IND		0x00
#define LE_ADV_DIRECT_IND	0x01
#define LE_ADV_SCAN_IND		0x02
#define LE_ADV_NONCONN_IND	0x03
#define LE_ADV_SCAN_RSP		0x04
#define LE_ADV_INVALID		0x05

/* Legacy event types in extended adv report */
#define LE_LEGACY_ADV_IND		0x0013
#define LE_LEGACY_ADV_DIRECT_IND 	0x0015
#define LE_LEGACY_ADV_SCAN_IND		0x0012
#define LE_LEGACY_NONCONN_IND		0x0010
#define LE_LEGACY_SCAN_RSP_ADV		0x001b
#define LE_LEGACY_SCAN_RSP_ADV_SCAN	0x001a

/* Extended Advertising event types */
#define LE_EXT_ADV_NON_CONN_IND		0x0000
#define LE_EXT_ADV_CONN_IND		0x0001
#define LE_EXT_ADV_SCAN_IND		0x0002
#define LE_EXT_ADV_DIRECT_IND		0x0004
#define LE_EXT_ADV_SCAN_RSP		0x0008
#define LE_EXT_ADV_LEGACY_PDU		0x0010

#define ADDR_LE_DEV_PUBLIC	0x00
#define ADDR_LE_DEV_RANDOM	0x01

#define HCI_EV_LE_ADVERTISING_REPORT	0x02
struct hci_ev_le_advertising_info {
	__u8	 evt_type;
	__u8	 bdaddr_type;
	bdaddr_t bdaddr;
	__u8	 length;
	__u8	 data[];
} __packed;

#define HCI_EV_LE_CONN_UPDATE_COMPLETE	0x03
struct hci_ev_le_conn_update_complete {
	__u8     status;
	__le16   handle;
	__le16   interval;
	__le16   latency;
	__le16   supervision_timeout;
} __packed;

#define HCI_EV_LE_REMOTE_FEAT_COMPLETE	0x04
struct hci_ev_le_remote_feat_complete {
	__u8     status;
	__le16   handle;
	__u8     features[8];
} __packed;

#define HCI_EV_LE_LTK_REQ		0x05
struct hci_ev_le_ltk_req {
	__le16	handle;
	__le64	rand;
	__le16	ediv;
} __packed;

#define HCI_EV_LE_REMOTE_CONN_PARAM_REQ	0x06
struct hci_ev_le_remote_conn_param_req {
	__le16 handle;
	__le16 interval_min;
	__le16 interval_max;
	__le16 latency;
	__le16 timeout;
} __packed;

#define HCI_EV_LE_DATA_LEN_CHANGE	0x07
struct hci_ev_le_data_len_change {
	__le16	handle;
	__le16	tx_len;
	__le16	tx_time;
	__le16	rx_len;
	__le16	rx_time;
} __packed;

#define HCI_EV_LE_DIRECT_ADV_REPORT	0x0B
struct hci_ev_le_direct_adv_info {
	__u8	 evt_type;
	__u8	 bdaddr_type;
	bdaddr_t bdaddr;
	__u8	 direct_addr_type;
	bdaddr_t direct_addr;
	__s8	 rssi;
} __packed;

#define HCI_EV_LE_PHY_UPDATE_COMPLETE	0x0c
struct hci_ev_le_phy_update_complete {
	__u8  status;
	__le16 handle;
	__u8  tx_phy;
	__u8  rx_phy;
} __packed;

#define HCI_EV_LE_EXT_ADV_REPORT    0x0d
struct hci_ev_le_ext_adv_report {
	__le16 	 evt_type;
	__u8	 bdaddr_type;
	bdaddr_t bdaddr;
	__u8	 primary_phy;
	__u8	 secondary_phy;
	__u8	 sid;
	__u8	 tx_power;
	__s8	 rssi;
	__le16 	 interval;
	__u8  	 direct_addr_type;
	bdaddr_t direct_addr;
	__u8  	 length;
	__u8	 data[];
} __packed;

#define HCI_EV_LE_ENHANCED_CONN_COMPLETE    0x0a
struct hci_ev_le_enh_conn_complete {
	__u8      status;
	__le16    handle;
	__u8      role;
	__u8      bdaddr_type;
	bdaddr_t  bdaddr;
	bdaddr_t  local_rpa;
	bdaddr_t  peer_rpa;
	__le16    interval;
	__le16    latency;
	__le16    supervision_timeout;
	__u8      clk_accurancy;
} __packed;

#define HCI_EV_LE_EXT_ADV_SET_TERM	0x12
struct hci_evt_le_ext_adv_set_term {
	__u8	status;
	__u8	handle;
	__le16	conn_handle;
	__u8	num_evts;
} __packed;

#define HCI_EVT_LE_CIS_ESTABLISHED	0x19
struct hci_evt_le_cis_established {
	__u8  status;
	__le16 handle;
	__u8  cig_sync_delay[3];
	__u8  cis_sync_delay[3];
	__u8  m_latency[3];
	__u8  s_latency[3];
	__u8  m_phy;
	__u8  s_phy;
	__u8  nse;
	__u8  m_bn;
	__u8  s_bn;
	__u8  m_ft;
	__u8  s_ft;
	__le16 m_mtu;
	__le16 s_mtu;
	__le16 interval;
} __packed;

#define HCI_EVT_LE_CIS_REQ		0x1a
struct hci_evt_le_cis_req {
	__le16 acl_handle;
	__le16 cis_handle;
	__u8  cig_id;
	__u8  cis_id;
} __packed;

#define HCI_EV_VENDOR			0xff

/* Internal events generated by Bluetooth stack */
#define HCI_EV_STACK_INTERNAL	0xfd
struct hci_ev_stack_internal {
	__u16    type;
	__u8     data[];
} __packed;

#define HCI_EV_SI_DEVICE	0x01
struct hci_ev_si_device {
	__u16    event;
	__u16    dev_id;
} __packed;

#define HCI_EV_SI_SECURITY	0x02
struct hci_ev_si_security {
	__u16    event;
	__u16    proto;
	__u16    subproto;
	__u8     incoming;
} __packed;

/* ---- HCI Packet structures ---- */
#define HCI_COMMAND_HDR_SIZE 3
#define HCI_EVENT_HDR_SIZE   2
#define HCI_ACL_HDR_SIZE     4
#define HCI_SCO_HDR_SIZE     3
#define HCI_ISO_HDR_SIZE     4

struct hci_command_hdr {
	__le16	opcode;		/* OCF & OGF */
	__u8	plen;
} __packed;

struct hci_event_hdr {
	__u8	evt;
	__u8	plen;
} __packed;

struct hci_acl_hdr {
	__le16	handle;		/* Handle & Flags(PB, BC) */
	__le16	dlen;
} __packed;

struct hci_sco_hdr {
	__le16	handle;
	__u8	dlen;
} __packed;

struct hci_iso_hdr {
	__le16	handle;
	__le16	dlen;
	__u8	data[];
} __packed;

/* ISO data packet status flags */
#define HCI_ISO_STATUS_VALID	0x00
#define HCI_ISO_STATUS_INVALID	0x01
#define HCI_ISO_STATUS_NOP	0x02

#define HCI_ISO_DATA_HDR_SIZE	4
struct hci_iso_data_hdr {
	__le16	sn;
	__le16	slen;
};

#define HCI_ISO_TS_DATA_HDR_SIZE 8
struct hci_iso_ts_data_hdr {
	__le32	ts;
	__le16	sn;
	__le16	slen;
};

static inline struct hci_event_hdr *hci_event_hdr(const struct sk_buff *skb)
{
	return (struct hci_event_hdr *) skb->data;
}

static inline struct hci_acl_hdr *hci_acl_hdr(const struct sk_buff *skb)
{
	return (struct hci_acl_hdr *) skb->data;
}

static inline struct hci_sco_hdr *hci_sco_hdr(const struct sk_buff *skb)
{
	return (struct hci_sco_hdr *) skb->data;
}

/* Command opcode pack/unpack */
#define hci_opcode_pack(ogf, ocf)	((__u16) ((ocf & 0x03ff)|(ogf << 10)))
#define hci_opcode_ogf(op)		(op >> 10)
#define hci_opcode_ocf(op)		(op & 0x03ff)

/* ACL handle and flags pack/unpack */
#define hci_handle_pack(h, f)	((__u16) ((h & 0x0fff)|(f << 12)))
#define hci_handle(h)		(h & 0x0fff)
#define hci_flags(h)		(h >> 12)

/* ISO handle and flags pack/unpack */
#define hci_iso_flags_pb(f)		(f & 0x0003)
#define hci_iso_flags_ts(f)		((f >> 2) & 0x0001)
#define hci_iso_flags_pack(pb, ts)	((pb & 0x03) | ((ts & 0x01) << 2))

/* ISO data length and flags pack/unpack */
#define hci_iso_data_len_pack(h, f)	((__u16) ((h) | ((f) << 14)))
#define hci_iso_data_len(h)		((h) & 0x3fff)
#define hci_iso_data_flags(h)		((h) >> 14)

#endif /* __HCI_H */<|MERGE_RESOLUTION|>--- conflicted
+++ resolved
@@ -228,14 +228,6 @@
 	 */
 	HCI_QUIRK_VALID_LE_STATES,
 
-<<<<<<< HEAD
-	/* When this quirk is set, max_page for local extended features
-	 * is set to 1, even if controller reports higher number. Some
-	 * controllers (e.g. RTL8723CS) report more pages, but they
-	 * don't actually support features declared there.
-	 */
-	HCI_QUIRK_BROKEN_LOCAL_EXT_FTR_MAX_PAGE,
-=======
 	/* When this quirk is set, then erroneous data reporting
 	 * is ignored. This is mainly due to the fact that the HCI
 	 * Read Default Erroneous Data Reporting command is advertised,
@@ -246,7 +238,13 @@
 	 * during the hdev->setup vendor callback.
 	 */
 	HCI_QUIRK_BROKEN_ERR_DATA_REPORTING,
->>>>>>> ad8c735b
+
+	/* When this quirk is set, max_page for local extended features
+	 * is set to 1, even if controller reports higher number. Some
+	 * controllers (e.g. RTL8723CS) report more pages, but they
+	 * don't actually support features declared there.
+	 */
+	HCI_QUIRK_BROKEN_LOCAL_EXT_FTR_MAX_PAGE,
 };
 
 /* HCI device flags */
