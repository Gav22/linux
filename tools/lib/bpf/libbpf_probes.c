--- conflicted
+++ resolved
@@ -133,13 +133,8 @@
 	return errno != EINVAL && errno != EOPNOTSUPP;
 }
 
-<<<<<<< HEAD
-int libbpf__probe_raw_btf(const char *raw_types, size_t types_len,
-			  const char *str_sec, size_t str_len)
-=======
 int libbpf__load_raw_btf(const char *raw_types, size_t types_len,
 			 const char *str_sec, size_t str_len)
->>>>>>> 4b972a01
 {
 	struct btf_header hdr = {
 		.magic = BTF_MAGIC,
@@ -162,20 +157,9 @@
 	memcpy(raw_btf + hdr.hdr_len + hdr.type_len, str_sec, hdr.str_len);
 
 	btf_fd = bpf_load_btf(raw_btf, btf_len, NULL, 0, false);
-<<<<<<< HEAD
-	if (btf_fd < 0) {
-		free(raw_btf);
-		return 0;
-	}
-
-	close(btf_fd);
-	free(raw_btf);
-	return 1;
-=======
 
 	free(raw_btf);
 	return btf_fd;
->>>>>>> 4b972a01
 }
 
 static int load_sk_storage_btf(void)
@@ -201,11 +185,7 @@
 		BTF_MEMBER_ENC(23, 2, 32),/* struct bpf_spin_lock l; */
 	};
 
-<<<<<<< HEAD
-	return libbpf__probe_raw_btf((char *)types, sizeof(types),
-=======
 	return libbpf__load_raw_btf((char *)types, sizeof(types),
->>>>>>> 4b972a01
 				     strs, sizeof(strs));
 }
 
