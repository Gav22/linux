CFLAGS += -O3 -Wl,-no-as-needed -Wall
LDFLAGS += -lrt -lpthread -lm

# these are all "safe" tests that don't modify
# system time or require escalated privileges
TEST_GEN_PROGS = posix_timers nanosleep nsleep-lat set-timer-lat mqueue-lat \
	     inconsistency-check raw_skew threadtest rtctest

DESTRUCTIVE_TESTS = alarmtimer-suspend valid-adjtimex adjtick change_skew \
		      skew_consistency clocksource-switch freq-step leap-a-day \
		      leapcrash set-tai set-2038 set-tz

TEST_GEN_PROGS_EXTENDED = $(DESTRUCTIVE_TESTS) rtctest_setdate


include ../lib.mk

define RUN_DESTRUCTIVE_TESTS
	@for TEST in $(TEST_GEN_PROGS_EXTENDED); do \
		BASENAME_TEST=`basename $$TEST`;	\
		if [ ! -x $$BASENAME_TEST ]; then	\
			echo "selftests: Warning: file $$BASENAME_TEST is not executable, correct this.";\
			echo "selftests: $$BASENAME_TEST [FAIL]"; \
		else					\
			cd `dirname $$TEST`; (./$$BASENAME_TEST && echo "selftests: $$BASENAME_TEST [PASS]") || echo "selftests:  $$BASENAME_TEST [FAIL]"; cd -;\
		fi;					\
	done;
endef

# these tests require escalated privileges
# and may modify the system time or trigger
# other behavior like suspend
run_destructive_tests: run_tests
<<<<<<< HEAD
	$(RUN_DESTRUCTIVE_TESTS)
=======
	$(call RUN_TESTS, $(DESTRUCTIVE_TESTS))
>>>>>>> 2bd6bf03
<|MERGE_RESOLUTION|>--- conflicted
+++ resolved
@@ -31,8 +31,4 @@
 # and may modify the system time or trigger
 # other behavior like suspend
 run_destructive_tests: run_tests
-<<<<<<< HEAD
-	$(RUN_DESTRUCTIVE_TESTS)
-=======
-	$(call RUN_TESTS, $(DESTRUCTIVE_TESTS))
->>>>>>> 2bd6bf03
+	$(call RUN_TESTS, $(DESTRUCTIVE_TESTS))