/*
 * Kernel-based Virtual Machine driver for Linux
 *
 * This module enables machines with Intel VT-x extensions to run virtual
 * machines without emulation or binary translation.
 *
 * MMU support
 *
 * Copyright (C) 2006 Qumranet, Inc.
 * Copyright 2010 Red Hat, Inc. and/or its affiliates.
 *
 * Authors:
 *   Yaniv Kamay  <yaniv@qumranet.com>
 *   Avi Kivity   <avi@qumranet.com>
 *
 * This work is licensed under the terms of the GNU GPL, version 2.  See
 * the COPYING file in the top-level directory.
 *
 */

#include "irq.h"
#include "mmu.h"
#include "x86.h"
#include "kvm_cache_regs.h"
#include "cpuid.h"

#include <linux/kvm_host.h>
#include <linux/types.h>
#include <linux/string.h>
#include <linux/mm.h>
#include <linux/highmem.h>
#include <linux/moduleparam.h>
#include <linux/export.h>
#include <linux/swap.h>
#include <linux/hugetlb.h>
#include <linux/compiler.h>
#include <linux/srcu.h>
#include <linux/slab.h>
#include <linux/sched/signal.h>
#include <linux/uaccess.h>
#include <linux/hash.h>
#include <linux/kern_levels.h>

#include <asm/page.h>
#include <asm/cmpxchg.h>
#include <asm/io.h>
#include <asm/vmx.h>
#include <asm/kvm_page_track.h>
#include "trace.h"

/*
 * When setting this variable to true it enables Two-Dimensional-Paging
 * where the hardware walks 2 page tables:
 * 1. the guest-virtual to guest-physical
 * 2. while doing 1. it walks guest-physical to host-physical
 * If the hardware supports that we don't need to do shadow paging.
 */
bool tdp_enabled = false;

enum {
	AUDIT_PRE_PAGE_FAULT,
	AUDIT_POST_PAGE_FAULT,
	AUDIT_PRE_PTE_WRITE,
	AUDIT_POST_PTE_WRITE,
	AUDIT_PRE_SYNC,
	AUDIT_POST_SYNC
};

#undef MMU_DEBUG

#ifdef MMU_DEBUG
static bool dbg = 0;
module_param(dbg, bool, 0644);

#define pgprintk(x...) do { if (dbg) printk(x); } while (0)
#define rmap_printk(x...) do { if (dbg) printk(x); } while (0)
#define MMU_WARN_ON(x) WARN_ON(x)
#else
#define pgprintk(x...) do { } while (0)
#define rmap_printk(x...) do { } while (0)
#define MMU_WARN_ON(x) do { } while (0)
#endif

#define PTE_PREFETCH_NUM		8

#define PT_FIRST_AVAIL_BITS_SHIFT 10
#define PT64_SECOND_AVAIL_BITS_SHIFT 52

#define PT64_LEVEL_BITS 9

#define PT64_LEVEL_SHIFT(level) \
		(PAGE_SHIFT + (level - 1) * PT64_LEVEL_BITS)

#define PT64_INDEX(address, level)\
	(((address) >> PT64_LEVEL_SHIFT(level)) & ((1 << PT64_LEVEL_BITS) - 1))


#define PT32_LEVEL_BITS 10

#define PT32_LEVEL_SHIFT(level) \
		(PAGE_SHIFT + (level - 1) * PT32_LEVEL_BITS)

#define PT32_LVL_OFFSET_MASK(level) \
	(PT32_BASE_ADDR_MASK & ((1ULL << (PAGE_SHIFT + (((level) - 1) \
						* PT32_LEVEL_BITS))) - 1))

#define PT32_INDEX(address, level)\
	(((address) >> PT32_LEVEL_SHIFT(level)) & ((1 << PT32_LEVEL_BITS) - 1))


#define PT64_BASE_ADDR_MASK __sme_clr((((1ULL << 52) - 1) & ~(u64)(PAGE_SIZE-1)))
#define PT64_DIR_BASE_ADDR_MASK \
	(PT64_BASE_ADDR_MASK & ~((1ULL << (PAGE_SHIFT + PT64_LEVEL_BITS)) - 1))
#define PT64_LVL_ADDR_MASK(level) \
	(PT64_BASE_ADDR_MASK & ~((1ULL << (PAGE_SHIFT + (((level) - 1) \
						* PT64_LEVEL_BITS))) - 1))
#define PT64_LVL_OFFSET_MASK(level) \
	(PT64_BASE_ADDR_MASK & ((1ULL << (PAGE_SHIFT + (((level) - 1) \
						* PT64_LEVEL_BITS))) - 1))

#define PT32_BASE_ADDR_MASK PAGE_MASK
#define PT32_DIR_BASE_ADDR_MASK \
	(PAGE_MASK & ~((1ULL << (PAGE_SHIFT + PT32_LEVEL_BITS)) - 1))
#define PT32_LVL_ADDR_MASK(level) \
	(PAGE_MASK & ~((1ULL << (PAGE_SHIFT + (((level) - 1) \
					    * PT32_LEVEL_BITS))) - 1))

#define PT64_PERM_MASK (PT_PRESENT_MASK | PT_WRITABLE_MASK | shadow_user_mask \
			| shadow_x_mask | shadow_nx_mask | shadow_me_mask)

#define ACC_EXEC_MASK    1
#define ACC_WRITE_MASK   PT_WRITABLE_MASK
#define ACC_USER_MASK    PT_USER_MASK
#define ACC_ALL          (ACC_EXEC_MASK | ACC_WRITE_MASK | ACC_USER_MASK)

/* The mask for the R/X bits in EPT PTEs */
#define PT64_EPT_READABLE_MASK			0x1ull
#define PT64_EPT_EXECUTABLE_MASK		0x4ull

#include <trace/events/kvm.h>

#define CREATE_TRACE_POINTS
#include "mmutrace.h"

#define SPTE_HOST_WRITEABLE	(1ULL << PT_FIRST_AVAIL_BITS_SHIFT)
#define SPTE_MMU_WRITEABLE	(1ULL << (PT_FIRST_AVAIL_BITS_SHIFT + 1))

#define SHADOW_PT_INDEX(addr, level) PT64_INDEX(addr, level)

/* make pte_list_desc fit well in cache line */
#define PTE_LIST_EXT 3

struct pte_list_desc {
	u64 *sptes[PTE_LIST_EXT];
	struct pte_list_desc *more;
};

struct kvm_shadow_walk_iterator {
	u64 addr;
	hpa_t shadow_addr;
	u64 *sptep;
	int level;
	unsigned index;
};

#define for_each_shadow_entry(_vcpu, _addr, _walker)    \
	for (shadow_walk_init(&(_walker), _vcpu, _addr);	\
	     shadow_walk_okay(&(_walker));			\
	     shadow_walk_next(&(_walker)))

#define for_each_shadow_entry_lockless(_vcpu, _addr, _walker, spte)	\
	for (shadow_walk_init(&(_walker), _vcpu, _addr);		\
	     shadow_walk_okay(&(_walker)) &&				\
		({ spte = mmu_spte_get_lockless(_walker.sptep); 1; });	\
	     __shadow_walk_next(&(_walker), spte))

static struct kmem_cache *pte_list_desc_cache;
static struct kmem_cache *mmu_page_header_cache;
static struct percpu_counter kvm_total_used_mmu_pages;

static u64 __read_mostly shadow_nx_mask;
static u64 __read_mostly shadow_x_mask;	/* mutual exclusive with nx_mask */
static u64 __read_mostly shadow_user_mask;
static u64 __read_mostly shadow_accessed_mask;
static u64 __read_mostly shadow_dirty_mask;
static u64 __read_mostly shadow_mmio_mask;
static u64 __read_mostly shadow_mmio_value;
static u64 __read_mostly shadow_present_mask;
static u64 __read_mostly shadow_me_mask;

/*
 * SPTEs used by MMUs without A/D bits are marked with shadow_acc_track_value.
 * Non-present SPTEs with shadow_acc_track_value set are in place for access
 * tracking.
 */
static u64 __read_mostly shadow_acc_track_mask;
static const u64 shadow_acc_track_value = SPTE_SPECIAL_MASK;

/*
 * The mask/shift to use for saving the original R/X bits when marking the PTE
 * as not-present for access tracking purposes. We do not save the W bit as the
 * PTEs being access tracked also need to be dirty tracked, so the W bit will be
 * restored only when a write is attempted to the page.
 */
static const u64 shadow_acc_track_saved_bits_mask = PT64_EPT_READABLE_MASK |
						    PT64_EPT_EXECUTABLE_MASK;
static const u64 shadow_acc_track_saved_bits_shift = PT64_SECOND_AVAIL_BITS_SHIFT;

static void mmu_spte_set(u64 *sptep, u64 spte);
static void mmu_free_roots(struct kvm_vcpu *vcpu);

void kvm_mmu_set_mmio_spte_mask(u64 mmio_mask, u64 mmio_value)
{
	BUG_ON((mmio_mask & mmio_value) != mmio_value);
	shadow_mmio_value = mmio_value | SPTE_SPECIAL_MASK;
	shadow_mmio_mask = mmio_mask | SPTE_SPECIAL_MASK;
}
EXPORT_SYMBOL_GPL(kvm_mmu_set_mmio_spte_mask);

static inline bool sp_ad_disabled(struct kvm_mmu_page *sp)
{
	return sp->role.ad_disabled;
}

static inline bool spte_ad_enabled(u64 spte)
{
	MMU_WARN_ON((spte & shadow_mmio_mask) == shadow_mmio_value);
	return !(spte & shadow_acc_track_value);
}

static inline u64 spte_shadow_accessed_mask(u64 spte)
{
	MMU_WARN_ON((spte & shadow_mmio_mask) == shadow_mmio_value);
	return spte_ad_enabled(spte) ? shadow_accessed_mask : 0;
}

static inline u64 spte_shadow_dirty_mask(u64 spte)
{
	MMU_WARN_ON((spte & shadow_mmio_mask) == shadow_mmio_value);
	return spte_ad_enabled(spte) ? shadow_dirty_mask : 0;
}

static inline bool is_access_track_spte(u64 spte)
{
	return !spte_ad_enabled(spte) && (spte & shadow_acc_track_mask) == 0;
}

/*
 * the low bit of the generation number is always presumed to be zero.
 * This disables mmio caching during memslot updates.  The concept is
 * similar to a seqcount but instead of retrying the access we just punt
 * and ignore the cache.
 *
 * spte bits 3-11 are used as bits 1-9 of the generation number,
 * the bits 52-61 are used as bits 10-19 of the generation number.
 */
#define MMIO_SPTE_GEN_LOW_SHIFT		2
#define MMIO_SPTE_GEN_HIGH_SHIFT	52

#define MMIO_GEN_SHIFT			20
#define MMIO_GEN_LOW_SHIFT		10
#define MMIO_GEN_LOW_MASK		((1 << MMIO_GEN_LOW_SHIFT) - 2)
#define MMIO_GEN_MASK			((1 << MMIO_GEN_SHIFT) - 1)

static u64 generation_mmio_spte_mask(unsigned int gen)
{
	u64 mask;

	WARN_ON(gen & ~MMIO_GEN_MASK);

	mask = (gen & MMIO_GEN_LOW_MASK) << MMIO_SPTE_GEN_LOW_SHIFT;
	mask |= ((u64)gen >> MMIO_GEN_LOW_SHIFT) << MMIO_SPTE_GEN_HIGH_SHIFT;
	return mask;
}

static unsigned int get_mmio_spte_generation(u64 spte)
{
	unsigned int gen;

	spte &= ~shadow_mmio_mask;

	gen = (spte >> MMIO_SPTE_GEN_LOW_SHIFT) & MMIO_GEN_LOW_MASK;
	gen |= (spte >> MMIO_SPTE_GEN_HIGH_SHIFT) << MMIO_GEN_LOW_SHIFT;
	return gen;
}

static unsigned int kvm_current_mmio_generation(struct kvm_vcpu *vcpu)
{
	return kvm_vcpu_memslots(vcpu)->generation & MMIO_GEN_MASK;
}

static void mark_mmio_spte(struct kvm_vcpu *vcpu, u64 *sptep, u64 gfn,
			   unsigned access)
{
	unsigned int gen = kvm_current_mmio_generation(vcpu);
	u64 mask = generation_mmio_spte_mask(gen);

	access &= ACC_WRITE_MASK | ACC_USER_MASK;
	mask |= shadow_mmio_value | access | gfn << PAGE_SHIFT;

	trace_mark_mmio_spte(sptep, gfn, access, gen);
	mmu_spte_set(sptep, mask);
}

static bool is_mmio_spte(u64 spte)
{
	return (spte & shadow_mmio_mask) == shadow_mmio_value;
}

static gfn_t get_mmio_spte_gfn(u64 spte)
{
	u64 mask = generation_mmio_spte_mask(MMIO_GEN_MASK) | shadow_mmio_mask;
	return (spte & ~mask) >> PAGE_SHIFT;
}

static unsigned get_mmio_spte_access(u64 spte)
{
	u64 mask = generation_mmio_spte_mask(MMIO_GEN_MASK) | shadow_mmio_mask;
	return (spte & ~mask) & ~PAGE_MASK;
}

static bool set_mmio_spte(struct kvm_vcpu *vcpu, u64 *sptep, gfn_t gfn,
			  kvm_pfn_t pfn, unsigned access)
{
	if (unlikely(is_noslot_pfn(pfn))) {
		mark_mmio_spte(vcpu, sptep, gfn, access);
		return true;
	}

	return false;
}

static bool check_mmio_spte(struct kvm_vcpu *vcpu, u64 spte)
{
	unsigned int kvm_gen, spte_gen;

	kvm_gen = kvm_current_mmio_generation(vcpu);
	spte_gen = get_mmio_spte_generation(spte);

	trace_check_mmio_spte(spte, kvm_gen, spte_gen);
	return likely(kvm_gen == spte_gen);
}

/*
 * Sets the shadow PTE masks used by the MMU.
 *
 * Assumptions:
 *  - Setting either @accessed_mask or @dirty_mask requires setting both
 *  - At least one of @accessed_mask or @acc_track_mask must be set
 */
void kvm_mmu_set_mask_ptes(u64 user_mask, u64 accessed_mask,
		u64 dirty_mask, u64 nx_mask, u64 x_mask, u64 p_mask,
		u64 acc_track_mask, u64 me_mask)
{
	BUG_ON(!dirty_mask != !accessed_mask);
	BUG_ON(!accessed_mask && !acc_track_mask);
	BUG_ON(acc_track_mask & shadow_acc_track_value);

	shadow_user_mask = user_mask;
	shadow_accessed_mask = accessed_mask;
	shadow_dirty_mask = dirty_mask;
	shadow_nx_mask = nx_mask;
	shadow_x_mask = x_mask;
	shadow_present_mask = p_mask;
	shadow_acc_track_mask = acc_track_mask;
	shadow_me_mask = me_mask;
}
EXPORT_SYMBOL_GPL(kvm_mmu_set_mask_ptes);

void kvm_mmu_clear_all_pte_masks(void)
{
	shadow_user_mask = 0;
	shadow_accessed_mask = 0;
	shadow_dirty_mask = 0;
	shadow_nx_mask = 0;
	shadow_x_mask = 0;
	shadow_mmio_mask = 0;
	shadow_present_mask = 0;
	shadow_acc_track_mask = 0;
}

static int is_cpuid_PSE36(void)
{
	return 1;
}

static int is_nx(struct kvm_vcpu *vcpu)
{
	return vcpu->arch.efer & EFER_NX;
}

static int is_shadow_present_pte(u64 pte)
{
	return (pte != 0) && !is_mmio_spte(pte);
}

static int is_large_pte(u64 pte)
{
	return pte & PT_PAGE_SIZE_MASK;
}

static int is_last_spte(u64 pte, int level)
{
	if (level == PT_PAGE_TABLE_LEVEL)
		return 1;
	if (is_large_pte(pte))
		return 1;
	return 0;
}

static bool is_executable_pte(u64 spte)
{
	return (spte & (shadow_x_mask | shadow_nx_mask)) == shadow_x_mask;
}

static kvm_pfn_t spte_to_pfn(u64 pte)
{
	return (pte & PT64_BASE_ADDR_MASK) >> PAGE_SHIFT;
}

static gfn_t pse36_gfn_delta(u32 gpte)
{
	int shift = 32 - PT32_DIR_PSE36_SHIFT - PAGE_SHIFT;

	return (gpte & PT32_DIR_PSE36_MASK) << shift;
}

#ifdef CONFIG_X86_64
static void __set_spte(u64 *sptep, u64 spte)
{
	WRITE_ONCE(*sptep, spte);
}

static void __update_clear_spte_fast(u64 *sptep, u64 spte)
{
	WRITE_ONCE(*sptep, spte);
}

static u64 __update_clear_spte_slow(u64 *sptep, u64 spte)
{
	return xchg(sptep, spte);
}

static u64 __get_spte_lockless(u64 *sptep)
{
	return ACCESS_ONCE(*sptep);
}
#else
union split_spte {
	struct {
		u32 spte_low;
		u32 spte_high;
	};
	u64 spte;
};

static void count_spte_clear(u64 *sptep, u64 spte)
{
	struct kvm_mmu_page *sp =  page_header(__pa(sptep));

	if (is_shadow_present_pte(spte))
		return;

	/* Ensure the spte is completely set before we increase the count */
	smp_wmb();
	sp->clear_spte_count++;
}

static void __set_spte(u64 *sptep, u64 spte)
{
	union split_spte *ssptep, sspte;

	ssptep = (union split_spte *)sptep;
	sspte = (union split_spte)spte;

	ssptep->spte_high = sspte.spte_high;

	/*
	 * If we map the spte from nonpresent to present, We should store
	 * the high bits firstly, then set present bit, so cpu can not
	 * fetch this spte while we are setting the spte.
	 */
	smp_wmb();

	WRITE_ONCE(ssptep->spte_low, sspte.spte_low);
}

static void __update_clear_spte_fast(u64 *sptep, u64 spte)
{
	union split_spte *ssptep, sspte;

	ssptep = (union split_spte *)sptep;
	sspte = (union split_spte)spte;

	WRITE_ONCE(ssptep->spte_low, sspte.spte_low);

	/*
	 * If we map the spte from present to nonpresent, we should clear
	 * present bit firstly to avoid vcpu fetch the old high bits.
	 */
	smp_wmb();

	ssptep->spte_high = sspte.spte_high;
	count_spte_clear(sptep, spte);
}

static u64 __update_clear_spte_slow(u64 *sptep, u64 spte)
{
	union split_spte *ssptep, sspte, orig;

	ssptep = (union split_spte *)sptep;
	sspte = (union split_spte)spte;

	/* xchg acts as a barrier before the setting of the high bits */
	orig.spte_low = xchg(&ssptep->spte_low, sspte.spte_low);
	orig.spte_high = ssptep->spte_high;
	ssptep->spte_high = sspte.spte_high;
	count_spte_clear(sptep, spte);

	return orig.spte;
}

/*
 * The idea using the light way get the spte on x86_32 guest is from
 * gup_get_pte(arch/x86/mm/gup.c).
 *
 * An spte tlb flush may be pending, because kvm_set_pte_rmapp
 * coalesces them and we are running out of the MMU lock.  Therefore
 * we need to protect against in-progress updates of the spte.
 *
 * Reading the spte while an update is in progress may get the old value
 * for the high part of the spte.  The race is fine for a present->non-present
 * change (because the high part of the spte is ignored for non-present spte),
 * but for a present->present change we must reread the spte.
 *
 * All such changes are done in two steps (present->non-present and
 * non-present->present), hence it is enough to count the number of
 * present->non-present updates: if it changed while reading the spte,
 * we might have hit the race.  This is done using clear_spte_count.
 */
static u64 __get_spte_lockless(u64 *sptep)
{
	struct kvm_mmu_page *sp =  page_header(__pa(sptep));
	union split_spte spte, *orig = (union split_spte *)sptep;
	int count;

retry:
	count = sp->clear_spte_count;
	smp_rmb();

	spte.spte_low = orig->spte_low;
	smp_rmb();

	spte.spte_high = orig->spte_high;
	smp_rmb();

	if (unlikely(spte.spte_low != orig->spte_low ||
	      count != sp->clear_spte_count))
		goto retry;

	return spte.spte;
}
#endif

static bool spte_can_locklessly_be_made_writable(u64 spte)
{
	return (spte & (SPTE_HOST_WRITEABLE | SPTE_MMU_WRITEABLE)) ==
		(SPTE_HOST_WRITEABLE | SPTE_MMU_WRITEABLE);
}

static bool spte_has_volatile_bits(u64 spte)
{
	if (!is_shadow_present_pte(spte))
		return false;

	/*
	 * Always atomically update spte if it can be updated
	 * out of mmu-lock, it can ensure dirty bit is not lost,
	 * also, it can help us to get a stable is_writable_pte()
	 * to ensure tlb flush is not missed.
	 */
	if (spte_can_locklessly_be_made_writable(spte) ||
	    is_access_track_spte(spte))
		return true;

	if (spte_ad_enabled(spte)) {
		if ((spte & shadow_accessed_mask) == 0 ||
	    	    (is_writable_pte(spte) && (spte & shadow_dirty_mask) == 0))
			return true;
	}

	return false;
}

static bool is_accessed_spte(u64 spte)
{
	u64 accessed_mask = spte_shadow_accessed_mask(spte);

	return accessed_mask ? spte & accessed_mask
			     : !is_access_track_spte(spte);
}

static bool is_dirty_spte(u64 spte)
{
	u64 dirty_mask = spte_shadow_dirty_mask(spte);

	return dirty_mask ? spte & dirty_mask : spte & PT_WRITABLE_MASK;
}

/* Rules for using mmu_spte_set:
 * Set the sptep from nonpresent to present.
 * Note: the sptep being assigned *must* be either not present
 * or in a state where the hardware will not attempt to update
 * the spte.
 */
static void mmu_spte_set(u64 *sptep, u64 new_spte)
{
	WARN_ON(is_shadow_present_pte(*sptep));
	__set_spte(sptep, new_spte);
}

/*
 * Update the SPTE (excluding the PFN), but do not track changes in its
 * accessed/dirty status.
 */
static u64 mmu_spte_update_no_track(u64 *sptep, u64 new_spte)
{
	u64 old_spte = *sptep;

	WARN_ON(!is_shadow_present_pte(new_spte));

	if (!is_shadow_present_pte(old_spte)) {
		mmu_spte_set(sptep, new_spte);
		return old_spte;
	}

	if (!spte_has_volatile_bits(old_spte))
		__update_clear_spte_fast(sptep, new_spte);
	else
		old_spte = __update_clear_spte_slow(sptep, new_spte);

	WARN_ON(spte_to_pfn(old_spte) != spte_to_pfn(new_spte));

	return old_spte;
}

/* Rules for using mmu_spte_update:
 * Update the state bits, it means the mapped pfn is not changed.
 *
 * Whenever we overwrite a writable spte with a read-only one we
 * should flush remote TLBs. Otherwise rmap_write_protect
 * will find a read-only spte, even though the writable spte
 * might be cached on a CPU's TLB, the return value indicates this
 * case.
 *
 * Returns true if the TLB needs to be flushed
 */
static bool mmu_spte_update(u64 *sptep, u64 new_spte)
{
	bool flush = false;
	u64 old_spte = mmu_spte_update_no_track(sptep, new_spte);

	if (!is_shadow_present_pte(old_spte))
		return false;

	/*
	 * For the spte updated out of mmu-lock is safe, since
	 * we always atomically update it, see the comments in
	 * spte_has_volatile_bits().
	 */
	if (spte_can_locklessly_be_made_writable(old_spte) &&
	      !is_writable_pte(new_spte))
		flush = true;

	/*
	 * Flush TLB when accessed/dirty states are changed in the page tables,
	 * to guarantee consistency between TLB and page tables.
	 */

	if (is_accessed_spte(old_spte) && !is_accessed_spte(new_spte)) {
		flush = true;
		kvm_set_pfn_accessed(spte_to_pfn(old_spte));
	}

	if (is_dirty_spte(old_spte) && !is_dirty_spte(new_spte)) {
		flush = true;
		kvm_set_pfn_dirty(spte_to_pfn(old_spte));
	}

	return flush;
}

/*
 * Rules for using mmu_spte_clear_track_bits:
 * It sets the sptep from present to nonpresent, and track the
 * state bits, it is used to clear the last level sptep.
 * Returns non-zero if the PTE was previously valid.
 */
static int mmu_spte_clear_track_bits(u64 *sptep)
{
	kvm_pfn_t pfn;
	u64 old_spte = *sptep;

	if (!spte_has_volatile_bits(old_spte))
		__update_clear_spte_fast(sptep, 0ull);
	else
		old_spte = __update_clear_spte_slow(sptep, 0ull);

	if (!is_shadow_present_pte(old_spte))
		return 0;

	pfn = spte_to_pfn(old_spte);

	/*
	 * KVM does not hold the refcount of the page used by
	 * kvm mmu, before reclaiming the page, we should
	 * unmap it from mmu first.
	 */
	WARN_ON(!kvm_is_reserved_pfn(pfn) && !page_count(pfn_to_page(pfn)));

	if (is_accessed_spte(old_spte))
		kvm_set_pfn_accessed(pfn);

	if (is_dirty_spte(old_spte))
		kvm_set_pfn_dirty(pfn);

	return 1;
}

/*
 * Rules for using mmu_spte_clear_no_track:
 * Directly clear spte without caring the state bits of sptep,
 * it is used to set the upper level spte.
 */
static void mmu_spte_clear_no_track(u64 *sptep)
{
	__update_clear_spte_fast(sptep, 0ull);
}

static u64 mmu_spte_get_lockless(u64 *sptep)
{
	return __get_spte_lockless(sptep);
}

static u64 mark_spte_for_access_track(u64 spte)
{
	if (spte_ad_enabled(spte))
		return spte & ~shadow_accessed_mask;

	if (is_access_track_spte(spte))
		return spte;

	/*
	 * Making an Access Tracking PTE will result in removal of write access
	 * from the PTE. So, verify that we will be able to restore the write
	 * access in the fast page fault path later on.
	 */
	WARN_ONCE((spte & PT_WRITABLE_MASK) &&
		  !spte_can_locklessly_be_made_writable(spte),
		  "kvm: Writable SPTE is not locklessly dirty-trackable\n");

	WARN_ONCE(spte & (shadow_acc_track_saved_bits_mask <<
			  shadow_acc_track_saved_bits_shift),
		  "kvm: Access Tracking saved bit locations are not zero\n");

	spte |= (spte & shadow_acc_track_saved_bits_mask) <<
		shadow_acc_track_saved_bits_shift;
	spte &= ~shadow_acc_track_mask;

	return spte;
}

/* Restore an acc-track PTE back to a regular PTE */
static u64 restore_acc_track_spte(u64 spte)
{
	u64 new_spte = spte;
	u64 saved_bits = (spte >> shadow_acc_track_saved_bits_shift)
			 & shadow_acc_track_saved_bits_mask;

	WARN_ON_ONCE(spte_ad_enabled(spte));
	WARN_ON_ONCE(!is_access_track_spte(spte));

	new_spte &= ~shadow_acc_track_mask;
	new_spte &= ~(shadow_acc_track_saved_bits_mask <<
		      shadow_acc_track_saved_bits_shift);
	new_spte |= saved_bits;

	return new_spte;
}

/* Returns the Accessed status of the PTE and resets it at the same time. */
static bool mmu_spte_age(u64 *sptep)
{
	u64 spte = mmu_spte_get_lockless(sptep);

	if (!is_accessed_spte(spte))
		return false;

	if (spte_ad_enabled(spte)) {
		clear_bit((ffs(shadow_accessed_mask) - 1),
			  (unsigned long *)sptep);
	} else {
		/*
		 * Capture the dirty status of the page, so that it doesn't get
		 * lost when the SPTE is marked for access tracking.
		 */
		if (is_writable_pte(spte))
			kvm_set_pfn_dirty(spte_to_pfn(spte));

		spte = mark_spte_for_access_track(spte);
		mmu_spte_update_no_track(sptep, spte);
	}

	return true;
}

static void walk_shadow_page_lockless_begin(struct kvm_vcpu *vcpu)
{
	/*
	 * Prevent page table teardown by making any free-er wait during
	 * kvm_flush_remote_tlbs() IPI to all active vcpus.
	 */
	local_irq_disable();

	/*
	 * Make sure a following spte read is not reordered ahead of the write
	 * to vcpu->mode.
	 */
	smp_store_mb(vcpu->mode, READING_SHADOW_PAGE_TABLES);
}

static void walk_shadow_page_lockless_end(struct kvm_vcpu *vcpu)
{
	/*
	 * Make sure the write to vcpu->mode is not reordered in front of
	 * reads to sptes.  If it does, kvm_commit_zap_page() can see us
	 * OUTSIDE_GUEST_MODE and proceed to free the shadow page table.
	 */
	smp_store_release(&vcpu->mode, OUTSIDE_GUEST_MODE);
	local_irq_enable();
}

static int mmu_topup_memory_cache(struct kvm_mmu_memory_cache *cache,
				  struct kmem_cache *base_cache, int min)
{
	void *obj;

	if (cache->nobjs >= min)
		return 0;
	while (cache->nobjs < ARRAY_SIZE(cache->objects)) {
		obj = kmem_cache_zalloc(base_cache, GFP_KERNEL);
		if (!obj)
			return -ENOMEM;
		cache->objects[cache->nobjs++] = obj;
	}
	return 0;
}

static int mmu_memory_cache_free_objects(struct kvm_mmu_memory_cache *cache)
{
	return cache->nobjs;
}

static void mmu_free_memory_cache(struct kvm_mmu_memory_cache *mc,
				  struct kmem_cache *cache)
{
	while (mc->nobjs)
		kmem_cache_free(cache, mc->objects[--mc->nobjs]);
}

static int mmu_topup_memory_cache_page(struct kvm_mmu_memory_cache *cache,
				       int min)
{
	void *page;

	if (cache->nobjs >= min)
		return 0;
	while (cache->nobjs < ARRAY_SIZE(cache->objects)) {
		page = (void *)__get_free_page(GFP_KERNEL);
		if (!page)
			return -ENOMEM;
		cache->objects[cache->nobjs++] = page;
	}
	return 0;
}

static void mmu_free_memory_cache_page(struct kvm_mmu_memory_cache *mc)
{
	while (mc->nobjs)
		free_page((unsigned long)mc->objects[--mc->nobjs]);
}

static int mmu_topup_memory_caches(struct kvm_vcpu *vcpu)
{
	int r;

	r = mmu_topup_memory_cache(&vcpu->arch.mmu_pte_list_desc_cache,
				   pte_list_desc_cache, 8 + PTE_PREFETCH_NUM);
	if (r)
		goto out;
	r = mmu_topup_memory_cache_page(&vcpu->arch.mmu_page_cache, 8);
	if (r)
		goto out;
	r = mmu_topup_memory_cache(&vcpu->arch.mmu_page_header_cache,
				   mmu_page_header_cache, 4);
out:
	return r;
}

static void mmu_free_memory_caches(struct kvm_vcpu *vcpu)
{
	mmu_free_memory_cache(&vcpu->arch.mmu_pte_list_desc_cache,
				pte_list_desc_cache);
	mmu_free_memory_cache_page(&vcpu->arch.mmu_page_cache);
	mmu_free_memory_cache(&vcpu->arch.mmu_page_header_cache,
				mmu_page_header_cache);
}

static void *mmu_memory_cache_alloc(struct kvm_mmu_memory_cache *mc)
{
	void *p;

	BUG_ON(!mc->nobjs);
	p = mc->objects[--mc->nobjs];
	return p;
}

static struct pte_list_desc *mmu_alloc_pte_list_desc(struct kvm_vcpu *vcpu)
{
	return mmu_memory_cache_alloc(&vcpu->arch.mmu_pte_list_desc_cache);
}

static void mmu_free_pte_list_desc(struct pte_list_desc *pte_list_desc)
{
	kmem_cache_free(pte_list_desc_cache, pte_list_desc);
}

static gfn_t kvm_mmu_page_get_gfn(struct kvm_mmu_page *sp, int index)
{
	if (!sp->role.direct)
		return sp->gfns[index];

	return sp->gfn + (index << ((sp->role.level - 1) * PT64_LEVEL_BITS));
}

static void kvm_mmu_page_set_gfn(struct kvm_mmu_page *sp, int index, gfn_t gfn)
{
	if (sp->role.direct)
		BUG_ON(gfn != kvm_mmu_page_get_gfn(sp, index));
	else
		sp->gfns[index] = gfn;
}

/*
 * Return the pointer to the large page information for a given gfn,
 * handling slots that are not large page aligned.
 */
static struct kvm_lpage_info *lpage_info_slot(gfn_t gfn,
					      struct kvm_memory_slot *slot,
					      int level)
{
	unsigned long idx;

	idx = gfn_to_index(gfn, slot->base_gfn, level);
	return &slot->arch.lpage_info[level - 2][idx];
}

static void update_gfn_disallow_lpage_count(struct kvm_memory_slot *slot,
					    gfn_t gfn, int count)
{
	struct kvm_lpage_info *linfo;
	int i;

	for (i = PT_DIRECTORY_LEVEL; i <= PT_MAX_HUGEPAGE_LEVEL; ++i) {
		linfo = lpage_info_slot(gfn, slot, i);
		linfo->disallow_lpage += count;
		WARN_ON(linfo->disallow_lpage < 0);
	}
}

void kvm_mmu_gfn_disallow_lpage(struct kvm_memory_slot *slot, gfn_t gfn)
{
	update_gfn_disallow_lpage_count(slot, gfn, 1);
}

void kvm_mmu_gfn_allow_lpage(struct kvm_memory_slot *slot, gfn_t gfn)
{
	update_gfn_disallow_lpage_count(slot, gfn, -1);
}

static void account_shadowed(struct kvm *kvm, struct kvm_mmu_page *sp)
{
	struct kvm_memslots *slots;
	struct kvm_memory_slot *slot;
	gfn_t gfn;

	kvm->arch.indirect_shadow_pages++;
	gfn = sp->gfn;
	slots = kvm_memslots_for_spte_role(kvm, sp->role);
	slot = __gfn_to_memslot(slots, gfn);

	/* the non-leaf shadow pages are keeping readonly. */
	if (sp->role.level > PT_PAGE_TABLE_LEVEL)
		return kvm_slot_page_track_add_page(kvm, slot, gfn,
						    KVM_PAGE_TRACK_WRITE);

	kvm_mmu_gfn_disallow_lpage(slot, gfn);
}

static void unaccount_shadowed(struct kvm *kvm, struct kvm_mmu_page *sp)
{
	struct kvm_memslots *slots;
	struct kvm_memory_slot *slot;
	gfn_t gfn;

	kvm->arch.indirect_shadow_pages--;
	gfn = sp->gfn;
	slots = kvm_memslots_for_spte_role(kvm, sp->role);
	slot = __gfn_to_memslot(slots, gfn);
	if (sp->role.level > PT_PAGE_TABLE_LEVEL)
		return kvm_slot_page_track_remove_page(kvm, slot, gfn,
						       KVM_PAGE_TRACK_WRITE);

	kvm_mmu_gfn_allow_lpage(slot, gfn);
}

static bool __mmu_gfn_lpage_is_disallowed(gfn_t gfn, int level,
					  struct kvm_memory_slot *slot)
{
	struct kvm_lpage_info *linfo;

	if (slot) {
		linfo = lpage_info_slot(gfn, slot, level);
		return !!linfo->disallow_lpage;
	}

	return true;
}

static bool mmu_gfn_lpage_is_disallowed(struct kvm_vcpu *vcpu, gfn_t gfn,
					int level)
{
	struct kvm_memory_slot *slot;

	slot = kvm_vcpu_gfn_to_memslot(vcpu, gfn);
	return __mmu_gfn_lpage_is_disallowed(gfn, level, slot);
}

static int host_mapping_level(struct kvm *kvm, gfn_t gfn)
{
	unsigned long page_size;
	int i, ret = 0;

	page_size = kvm_host_page_size(kvm, gfn);

	for (i = PT_PAGE_TABLE_LEVEL; i <= PT_MAX_HUGEPAGE_LEVEL; ++i) {
		if (page_size >= KVM_HPAGE_SIZE(i))
			ret = i;
		else
			break;
	}

	return ret;
}

static inline bool memslot_valid_for_gpte(struct kvm_memory_slot *slot,
					  bool no_dirty_log)
{
	if (!slot || slot->flags & KVM_MEMSLOT_INVALID)
		return false;
	if (no_dirty_log && slot->dirty_bitmap)
		return false;

	return true;
}

static struct kvm_memory_slot *
gfn_to_memslot_dirty_bitmap(struct kvm_vcpu *vcpu, gfn_t gfn,
			    bool no_dirty_log)
{
	struct kvm_memory_slot *slot;

	slot = kvm_vcpu_gfn_to_memslot(vcpu, gfn);
	if (!memslot_valid_for_gpte(slot, no_dirty_log))
		slot = NULL;

	return slot;
}

static int mapping_level(struct kvm_vcpu *vcpu, gfn_t large_gfn,
			 bool *force_pt_level)
{
	int host_level, level, max_level;
	struct kvm_memory_slot *slot;

	if (unlikely(*force_pt_level))
		return PT_PAGE_TABLE_LEVEL;

	slot = kvm_vcpu_gfn_to_memslot(vcpu, large_gfn);
	*force_pt_level = !memslot_valid_for_gpte(slot, true);
	if (unlikely(*force_pt_level))
		return PT_PAGE_TABLE_LEVEL;

	host_level = host_mapping_level(vcpu->kvm, large_gfn);

	if (host_level == PT_PAGE_TABLE_LEVEL)
		return host_level;

	max_level = min(kvm_x86_ops->get_lpage_level(), host_level);

	for (level = PT_DIRECTORY_LEVEL; level <= max_level; ++level)
		if (__mmu_gfn_lpage_is_disallowed(large_gfn, level, slot))
			break;

	return level - 1;
}

/*
 * About rmap_head encoding:
 *
 * If the bit zero of rmap_head->val is clear, then it points to the only spte
 * in this rmap chain. Otherwise, (rmap_head->val & ~1) points to a struct
 * pte_list_desc containing more mappings.
 */

/*
 * Returns the number of pointers in the rmap chain, not counting the new one.
 */
static int pte_list_add(struct kvm_vcpu *vcpu, u64 *spte,
			struct kvm_rmap_head *rmap_head)
{
	struct pte_list_desc *desc;
	int i, count = 0;

	if (!rmap_head->val) {
		rmap_printk("pte_list_add: %p %llx 0->1\n", spte, *spte);
		rmap_head->val = (unsigned long)spte;
	} else if (!(rmap_head->val & 1)) {
		rmap_printk("pte_list_add: %p %llx 1->many\n", spte, *spte);
		desc = mmu_alloc_pte_list_desc(vcpu);
		desc->sptes[0] = (u64 *)rmap_head->val;
		desc->sptes[1] = spte;
		rmap_head->val = (unsigned long)desc | 1;
		++count;
	} else {
		rmap_printk("pte_list_add: %p %llx many->many\n", spte, *spte);
		desc = (struct pte_list_desc *)(rmap_head->val & ~1ul);
		while (desc->sptes[PTE_LIST_EXT-1] && desc->more) {
			desc = desc->more;
			count += PTE_LIST_EXT;
		}
		if (desc->sptes[PTE_LIST_EXT-1]) {
			desc->more = mmu_alloc_pte_list_desc(vcpu);
			desc = desc->more;
		}
		for (i = 0; desc->sptes[i]; ++i)
			++count;
		desc->sptes[i] = spte;
	}
	return count;
}

static void
pte_list_desc_remove_entry(struct kvm_rmap_head *rmap_head,
			   struct pte_list_desc *desc, int i,
			   struct pte_list_desc *prev_desc)
{
	int j;

	for (j = PTE_LIST_EXT - 1; !desc->sptes[j] && j > i; --j)
		;
	desc->sptes[i] = desc->sptes[j];
	desc->sptes[j] = NULL;
	if (j != 0)
		return;
	if (!prev_desc && !desc->more)
		rmap_head->val = (unsigned long)desc->sptes[0];
	else
		if (prev_desc)
			prev_desc->more = desc->more;
		else
			rmap_head->val = (unsigned long)desc->more | 1;
	mmu_free_pte_list_desc(desc);
}

static void pte_list_remove(u64 *spte, struct kvm_rmap_head *rmap_head)
{
	struct pte_list_desc *desc;
	struct pte_list_desc *prev_desc;
	int i;

	if (!rmap_head->val) {
		printk(KERN_ERR "pte_list_remove: %p 0->BUG\n", spte);
		BUG();
	} else if (!(rmap_head->val & 1)) {
		rmap_printk("pte_list_remove:  %p 1->0\n", spte);
		if ((u64 *)rmap_head->val != spte) {
			printk(KERN_ERR "pte_list_remove:  %p 1->BUG\n", spte);
			BUG();
		}
		rmap_head->val = 0;
	} else {
		rmap_printk("pte_list_remove:  %p many->many\n", spte);
		desc = (struct pte_list_desc *)(rmap_head->val & ~1ul);
		prev_desc = NULL;
		while (desc) {
			for (i = 0; i < PTE_LIST_EXT && desc->sptes[i]; ++i) {
				if (desc->sptes[i] == spte) {
					pte_list_desc_remove_entry(rmap_head,
							desc, i, prev_desc);
					return;
				}
			}
			prev_desc = desc;
			desc = desc->more;
		}
		pr_err("pte_list_remove: %p many->many\n", spte);
		BUG();
	}
}

static struct kvm_rmap_head *__gfn_to_rmap(gfn_t gfn, int level,
					   struct kvm_memory_slot *slot)
{
	unsigned long idx;

	idx = gfn_to_index(gfn, slot->base_gfn, level);
	return &slot->arch.rmap[level - PT_PAGE_TABLE_LEVEL][idx];
}

static struct kvm_rmap_head *gfn_to_rmap(struct kvm *kvm, gfn_t gfn,
					 struct kvm_mmu_page *sp)
{
	struct kvm_memslots *slots;
	struct kvm_memory_slot *slot;

	slots = kvm_memslots_for_spte_role(kvm, sp->role);
	slot = __gfn_to_memslot(slots, gfn);
	return __gfn_to_rmap(gfn, sp->role.level, slot);
}

static bool rmap_can_add(struct kvm_vcpu *vcpu)
{
	struct kvm_mmu_memory_cache *cache;

	cache = &vcpu->arch.mmu_pte_list_desc_cache;
	return mmu_memory_cache_free_objects(cache);
}

static int rmap_add(struct kvm_vcpu *vcpu, u64 *spte, gfn_t gfn)
{
	struct kvm_mmu_page *sp;
	struct kvm_rmap_head *rmap_head;

	sp = page_header(__pa(spte));
	kvm_mmu_page_set_gfn(sp, spte - sp->spt, gfn);
	rmap_head = gfn_to_rmap(vcpu->kvm, gfn, sp);
	return pte_list_add(vcpu, spte, rmap_head);
}

static void rmap_remove(struct kvm *kvm, u64 *spte)
{
	struct kvm_mmu_page *sp;
	gfn_t gfn;
	struct kvm_rmap_head *rmap_head;

	sp = page_header(__pa(spte));
	gfn = kvm_mmu_page_get_gfn(sp, spte - sp->spt);
	rmap_head = gfn_to_rmap(kvm, gfn, sp);
	pte_list_remove(spte, rmap_head);
}

/*
 * Used by the following functions to iterate through the sptes linked by a
 * rmap.  All fields are private and not assumed to be used outside.
 */
struct rmap_iterator {
	/* private fields */
	struct pte_list_desc *desc;	/* holds the sptep if not NULL */
	int pos;			/* index of the sptep */
};

/*
 * Iteration must be started by this function.  This should also be used after
 * removing/dropping sptes from the rmap link because in such cases the
 * information in the itererator may not be valid.
 *
 * Returns sptep if found, NULL otherwise.
 */
static u64 *rmap_get_first(struct kvm_rmap_head *rmap_head,
			   struct rmap_iterator *iter)
{
	u64 *sptep;

	if (!rmap_head->val)
		return NULL;

	if (!(rmap_head->val & 1)) {
		iter->desc = NULL;
		sptep = (u64 *)rmap_head->val;
		goto out;
	}

	iter->desc = (struct pte_list_desc *)(rmap_head->val & ~1ul);
	iter->pos = 0;
	sptep = iter->desc->sptes[iter->pos];
out:
	BUG_ON(!is_shadow_present_pte(*sptep));
	return sptep;
}

/*
 * Must be used with a valid iterator: e.g. after rmap_get_first().
 *
 * Returns sptep if found, NULL otherwise.
 */
static u64 *rmap_get_next(struct rmap_iterator *iter)
{
	u64 *sptep;

	if (iter->desc) {
		if (iter->pos < PTE_LIST_EXT - 1) {
			++iter->pos;
			sptep = iter->desc->sptes[iter->pos];
			if (sptep)
				goto out;
		}

		iter->desc = iter->desc->more;

		if (iter->desc) {
			iter->pos = 0;
			/* desc->sptes[0] cannot be NULL */
			sptep = iter->desc->sptes[iter->pos];
			goto out;
		}
	}

	return NULL;
out:
	BUG_ON(!is_shadow_present_pte(*sptep));
	return sptep;
}

#define for_each_rmap_spte(_rmap_head_, _iter_, _spte_)			\
	for (_spte_ = rmap_get_first(_rmap_head_, _iter_);		\
	     _spte_; _spte_ = rmap_get_next(_iter_))

static void drop_spte(struct kvm *kvm, u64 *sptep)
{
	if (mmu_spte_clear_track_bits(sptep))
		rmap_remove(kvm, sptep);
}


static bool __drop_large_spte(struct kvm *kvm, u64 *sptep)
{
	if (is_large_pte(*sptep)) {
		WARN_ON(page_header(__pa(sptep))->role.level ==
			PT_PAGE_TABLE_LEVEL);
		drop_spte(kvm, sptep);
		--kvm->stat.lpages;
		return true;
	}

	return false;
}

static void drop_large_spte(struct kvm_vcpu *vcpu, u64 *sptep)
{
	if (__drop_large_spte(vcpu->kvm, sptep))
		kvm_flush_remote_tlbs(vcpu->kvm);
}

/*
 * Write-protect on the specified @sptep, @pt_protect indicates whether
 * spte write-protection is caused by protecting shadow page table.
 *
 * Note: write protection is difference between dirty logging and spte
 * protection:
 * - for dirty logging, the spte can be set to writable at anytime if
 *   its dirty bitmap is properly set.
 * - for spte protection, the spte can be writable only after unsync-ing
 *   shadow page.
 *
 * Return true if tlb need be flushed.
 */
static bool spte_write_protect(u64 *sptep, bool pt_protect)
{
	u64 spte = *sptep;

	if (!is_writable_pte(spte) &&
	      !(pt_protect && spte_can_locklessly_be_made_writable(spte)))
		return false;

	rmap_printk("rmap_write_protect: spte %p %llx\n", sptep, *sptep);

	if (pt_protect)
		spte &= ~SPTE_MMU_WRITEABLE;
	spte = spte & ~PT_WRITABLE_MASK;

	return mmu_spte_update(sptep, spte);
}

static bool __rmap_write_protect(struct kvm *kvm,
				 struct kvm_rmap_head *rmap_head,
				 bool pt_protect)
{
	u64 *sptep;
	struct rmap_iterator iter;
	bool flush = false;

	for_each_rmap_spte(rmap_head, &iter, sptep)
		flush |= spte_write_protect(sptep, pt_protect);

	return flush;
}

static bool spte_clear_dirty(u64 *sptep)
{
	u64 spte = *sptep;

	rmap_printk("rmap_clear_dirty: spte %p %llx\n", sptep, *sptep);

	spte &= ~shadow_dirty_mask;

	return mmu_spte_update(sptep, spte);
}

static bool wrprot_ad_disabled_spte(u64 *sptep)
{
	bool was_writable = test_and_clear_bit(PT_WRITABLE_SHIFT,
					       (unsigned long *)sptep);
	if (was_writable)
		kvm_set_pfn_dirty(spte_to_pfn(*sptep));

	return was_writable;
}

/*
 * Gets the GFN ready for another round of dirty logging by clearing the
 *	- D bit on ad-enabled SPTEs, and
 *	- W bit on ad-disabled SPTEs.
 * Returns true iff any D or W bits were cleared.
 */
static bool __rmap_clear_dirty(struct kvm *kvm, struct kvm_rmap_head *rmap_head)
{
	u64 *sptep;
	struct rmap_iterator iter;
	bool flush = false;

	for_each_rmap_spte(rmap_head, &iter, sptep)
		if (spte_ad_enabled(*sptep))
			flush |= spte_clear_dirty(sptep);
		else
			flush |= wrprot_ad_disabled_spte(sptep);

	return flush;
}

static bool spte_set_dirty(u64 *sptep)
{
	u64 spte = *sptep;

	rmap_printk("rmap_set_dirty: spte %p %llx\n", sptep, *sptep);

	spte |= shadow_dirty_mask;

	return mmu_spte_update(sptep, spte);
}

static bool __rmap_set_dirty(struct kvm *kvm, struct kvm_rmap_head *rmap_head)
{
	u64 *sptep;
	struct rmap_iterator iter;
	bool flush = false;

	for_each_rmap_spte(rmap_head, &iter, sptep)
		if (spte_ad_enabled(*sptep))
			flush |= spte_set_dirty(sptep);

	return flush;
}

/**
 * kvm_mmu_write_protect_pt_masked - write protect selected PT level pages
 * @kvm: kvm instance
 * @slot: slot to protect
 * @gfn_offset: start of the BITS_PER_LONG pages we care about
 * @mask: indicates which pages we should protect
 *
 * Used when we do not need to care about huge page mappings: e.g. during dirty
 * logging we do not have any such mappings.
 */
static void kvm_mmu_write_protect_pt_masked(struct kvm *kvm,
				     struct kvm_memory_slot *slot,
				     gfn_t gfn_offset, unsigned long mask)
{
	struct kvm_rmap_head *rmap_head;

	while (mask) {
		rmap_head = __gfn_to_rmap(slot->base_gfn + gfn_offset + __ffs(mask),
					  PT_PAGE_TABLE_LEVEL, slot);
		__rmap_write_protect(kvm, rmap_head, false);

		/* clear the first set bit */
		mask &= mask - 1;
	}
}

/**
 * kvm_mmu_clear_dirty_pt_masked - clear MMU D-bit for PT level pages, or write
 * protect the page if the D-bit isn't supported.
 * @kvm: kvm instance
 * @slot: slot to clear D-bit
 * @gfn_offset: start of the BITS_PER_LONG pages we care about
 * @mask: indicates which pages we should clear D-bit
 *
 * Used for PML to re-log the dirty GPAs after userspace querying dirty_bitmap.
 */
void kvm_mmu_clear_dirty_pt_masked(struct kvm *kvm,
				     struct kvm_memory_slot *slot,
				     gfn_t gfn_offset, unsigned long mask)
{
	struct kvm_rmap_head *rmap_head;

	while (mask) {
		rmap_head = __gfn_to_rmap(slot->base_gfn + gfn_offset + __ffs(mask),
					  PT_PAGE_TABLE_LEVEL, slot);
		__rmap_clear_dirty(kvm, rmap_head);

		/* clear the first set bit */
		mask &= mask - 1;
	}
}
EXPORT_SYMBOL_GPL(kvm_mmu_clear_dirty_pt_masked);

/**
 * kvm_arch_mmu_enable_log_dirty_pt_masked - enable dirty logging for selected
 * PT level pages.
 *
 * It calls kvm_mmu_write_protect_pt_masked to write protect selected pages to
 * enable dirty logging for them.
 *
 * Used when we do not need to care about huge page mappings: e.g. during dirty
 * logging we do not have any such mappings.
 */
void kvm_arch_mmu_enable_log_dirty_pt_masked(struct kvm *kvm,
				struct kvm_memory_slot *slot,
				gfn_t gfn_offset, unsigned long mask)
{
	if (kvm_x86_ops->enable_log_dirty_pt_masked)
		kvm_x86_ops->enable_log_dirty_pt_masked(kvm, slot, gfn_offset,
				mask);
	else
		kvm_mmu_write_protect_pt_masked(kvm, slot, gfn_offset, mask);
}

/**
 * kvm_arch_write_log_dirty - emulate dirty page logging
 * @vcpu: Guest mode vcpu
 *
 * Emulate arch specific page modification logging for the
 * nested hypervisor
 */
int kvm_arch_write_log_dirty(struct kvm_vcpu *vcpu)
{
	if (kvm_x86_ops->write_log_dirty)
		return kvm_x86_ops->write_log_dirty(vcpu);

	return 0;
}

bool kvm_mmu_slot_gfn_write_protect(struct kvm *kvm,
				    struct kvm_memory_slot *slot, u64 gfn)
{
	struct kvm_rmap_head *rmap_head;
	int i;
	bool write_protected = false;

	for (i = PT_PAGE_TABLE_LEVEL; i <= PT_MAX_HUGEPAGE_LEVEL; ++i) {
		rmap_head = __gfn_to_rmap(gfn, i, slot);
		write_protected |= __rmap_write_protect(kvm, rmap_head, true);
	}

	return write_protected;
}

static bool rmap_write_protect(struct kvm_vcpu *vcpu, u64 gfn)
{
	struct kvm_memory_slot *slot;

	slot = kvm_vcpu_gfn_to_memslot(vcpu, gfn);
	return kvm_mmu_slot_gfn_write_protect(vcpu->kvm, slot, gfn);
}

static bool kvm_zap_rmapp(struct kvm *kvm, struct kvm_rmap_head *rmap_head)
{
	u64 *sptep;
	struct rmap_iterator iter;
	bool flush = false;

	while ((sptep = rmap_get_first(rmap_head, &iter))) {
		rmap_printk("%s: spte %p %llx.\n", __func__, sptep, *sptep);

		drop_spte(kvm, sptep);
		flush = true;
	}

	return flush;
}

static int kvm_unmap_rmapp(struct kvm *kvm, struct kvm_rmap_head *rmap_head,
			   struct kvm_memory_slot *slot, gfn_t gfn, int level,
			   unsigned long data)
{
	return kvm_zap_rmapp(kvm, rmap_head);
}

static int kvm_set_pte_rmapp(struct kvm *kvm, struct kvm_rmap_head *rmap_head,
			     struct kvm_memory_slot *slot, gfn_t gfn, int level,
			     unsigned long data)
{
	u64 *sptep;
	struct rmap_iterator iter;
	int need_flush = 0;
	u64 new_spte;
	pte_t *ptep = (pte_t *)data;
	kvm_pfn_t new_pfn;

	WARN_ON(pte_huge(*ptep));
	new_pfn = pte_pfn(*ptep);

restart:
	for_each_rmap_spte(rmap_head, &iter, sptep) {
		rmap_printk("kvm_set_pte_rmapp: spte %p %llx gfn %llx (%d)\n",
			    sptep, *sptep, gfn, level);

		need_flush = 1;

		if (pte_write(*ptep)) {
			drop_spte(kvm, sptep);
			goto restart;
		} else {
			new_spte = *sptep & ~PT64_BASE_ADDR_MASK;
			new_spte |= (u64)new_pfn << PAGE_SHIFT;

			new_spte &= ~PT_WRITABLE_MASK;
			new_spte &= ~SPTE_HOST_WRITEABLE;

			new_spte = mark_spte_for_access_track(new_spte);

			mmu_spte_clear_track_bits(sptep);
			mmu_spte_set(sptep, new_spte);
		}
	}

	if (need_flush)
		kvm_flush_remote_tlbs(kvm);

	return 0;
}

struct slot_rmap_walk_iterator {
	/* input fields. */
	struct kvm_memory_slot *slot;
	gfn_t start_gfn;
	gfn_t end_gfn;
	int start_level;
	int end_level;

	/* output fields. */
	gfn_t gfn;
	struct kvm_rmap_head *rmap;
	int level;

	/* private field. */
	struct kvm_rmap_head *end_rmap;
};

static void
rmap_walk_init_level(struct slot_rmap_walk_iterator *iterator, int level)
{
	iterator->level = level;
	iterator->gfn = iterator->start_gfn;
	iterator->rmap = __gfn_to_rmap(iterator->gfn, level, iterator->slot);
	iterator->end_rmap = __gfn_to_rmap(iterator->end_gfn, level,
					   iterator->slot);
}

static void
slot_rmap_walk_init(struct slot_rmap_walk_iterator *iterator,
		    struct kvm_memory_slot *slot, int start_level,
		    int end_level, gfn_t start_gfn, gfn_t end_gfn)
{
	iterator->slot = slot;
	iterator->start_level = start_level;
	iterator->end_level = end_level;
	iterator->start_gfn = start_gfn;
	iterator->end_gfn = end_gfn;

	rmap_walk_init_level(iterator, iterator->start_level);
}

static bool slot_rmap_walk_okay(struct slot_rmap_walk_iterator *iterator)
{
	return !!iterator->rmap;
}

static void slot_rmap_walk_next(struct slot_rmap_walk_iterator *iterator)
{
	if (++iterator->rmap <= iterator->end_rmap) {
		iterator->gfn += (1UL << KVM_HPAGE_GFN_SHIFT(iterator->level));
		return;
	}

	if (++iterator->level > iterator->end_level) {
		iterator->rmap = NULL;
		return;
	}

	rmap_walk_init_level(iterator, iterator->level);
}

#define for_each_slot_rmap_range(_slot_, _start_level_, _end_level_,	\
	   _start_gfn, _end_gfn, _iter_)				\
	for (slot_rmap_walk_init(_iter_, _slot_, _start_level_,		\
				 _end_level_, _start_gfn, _end_gfn);	\
	     slot_rmap_walk_okay(_iter_);				\
	     slot_rmap_walk_next(_iter_))

static int kvm_handle_hva_range(struct kvm *kvm,
				unsigned long start,
				unsigned long end,
				unsigned long data,
				int (*handler)(struct kvm *kvm,
					       struct kvm_rmap_head *rmap_head,
					       struct kvm_memory_slot *slot,
					       gfn_t gfn,
					       int level,
					       unsigned long data))
{
	struct kvm_memslots *slots;
	struct kvm_memory_slot *memslot;
	struct slot_rmap_walk_iterator iterator;
	int ret = 0;
	int i;

	for (i = 0; i < KVM_ADDRESS_SPACE_NUM; i++) {
		slots = __kvm_memslots(kvm, i);
		kvm_for_each_memslot(memslot, slots) {
			unsigned long hva_start, hva_end;
			gfn_t gfn_start, gfn_end;

			hva_start = max(start, memslot->userspace_addr);
			hva_end = min(end, memslot->userspace_addr +
				      (memslot->npages << PAGE_SHIFT));
			if (hva_start >= hva_end)
				continue;
			/*
			 * {gfn(page) | page intersects with [hva_start, hva_end)} =
			 * {gfn_start, gfn_start+1, ..., gfn_end-1}.
			 */
			gfn_start = hva_to_gfn_memslot(hva_start, memslot);
			gfn_end = hva_to_gfn_memslot(hva_end + PAGE_SIZE - 1, memslot);

			for_each_slot_rmap_range(memslot, PT_PAGE_TABLE_LEVEL,
						 PT_MAX_HUGEPAGE_LEVEL,
						 gfn_start, gfn_end - 1,
						 &iterator)
				ret |= handler(kvm, iterator.rmap, memslot,
					       iterator.gfn, iterator.level, data);
		}
	}

	return ret;
}

static int kvm_handle_hva(struct kvm *kvm, unsigned long hva,
			  unsigned long data,
			  int (*handler)(struct kvm *kvm,
					 struct kvm_rmap_head *rmap_head,
					 struct kvm_memory_slot *slot,
					 gfn_t gfn, int level,
					 unsigned long data))
{
	return kvm_handle_hva_range(kvm, hva, hva + 1, data, handler);
}

int kvm_unmap_hva(struct kvm *kvm, unsigned long hva)
{
	return kvm_handle_hva(kvm, hva, 0, kvm_unmap_rmapp);
}

int kvm_unmap_hva_range(struct kvm *kvm, unsigned long start, unsigned long end)
{
	return kvm_handle_hva_range(kvm, start, end, 0, kvm_unmap_rmapp);
}

void kvm_set_spte_hva(struct kvm *kvm, unsigned long hva, pte_t pte)
{
	kvm_handle_hva(kvm, hva, (unsigned long)&pte, kvm_set_pte_rmapp);
}

static int kvm_age_rmapp(struct kvm *kvm, struct kvm_rmap_head *rmap_head,
			 struct kvm_memory_slot *slot, gfn_t gfn, int level,
			 unsigned long data)
{
	u64 *sptep;
	struct rmap_iterator uninitialized_var(iter);
	int young = 0;

	for_each_rmap_spte(rmap_head, &iter, sptep)
		young |= mmu_spte_age(sptep);

	trace_kvm_age_page(gfn, level, slot, young);
	return young;
}

static int kvm_test_age_rmapp(struct kvm *kvm, struct kvm_rmap_head *rmap_head,
			      struct kvm_memory_slot *slot, gfn_t gfn,
			      int level, unsigned long data)
{
	u64 *sptep;
	struct rmap_iterator iter;

	for_each_rmap_spte(rmap_head, &iter, sptep)
		if (is_accessed_spte(*sptep))
			return 1;
	return 0;
}

#define RMAP_RECYCLE_THRESHOLD 1000

static void rmap_recycle(struct kvm_vcpu *vcpu, u64 *spte, gfn_t gfn)
{
	struct kvm_rmap_head *rmap_head;
	struct kvm_mmu_page *sp;

	sp = page_header(__pa(spte));

	rmap_head = gfn_to_rmap(vcpu->kvm, gfn, sp);

	kvm_unmap_rmapp(vcpu->kvm, rmap_head, NULL, gfn, sp->role.level, 0);
	kvm_flush_remote_tlbs(vcpu->kvm);
}

int kvm_age_hva(struct kvm *kvm, unsigned long start, unsigned long end)
{
	return kvm_handle_hva_range(kvm, start, end, 0, kvm_age_rmapp);
}

int kvm_test_age_hva(struct kvm *kvm, unsigned long hva)
{
	return kvm_handle_hva(kvm, hva, 0, kvm_test_age_rmapp);
}

#ifdef MMU_DEBUG
static int is_empty_shadow_page(u64 *spt)
{
	u64 *pos;
	u64 *end;

	for (pos = spt, end = pos + PAGE_SIZE / sizeof(u64); pos != end; pos++)
		if (is_shadow_present_pte(*pos)) {
			printk(KERN_ERR "%s: %p %llx\n", __func__,
			       pos, *pos);
			return 0;
		}
	return 1;
}
#endif

/*
 * This value is the sum of all of the kvm instances's
 * kvm->arch.n_used_mmu_pages values.  We need a global,
 * aggregate version in order to make the slab shrinker
 * faster
 */
static inline void kvm_mod_used_mmu_pages(struct kvm *kvm, int nr)
{
	kvm->arch.n_used_mmu_pages += nr;
	percpu_counter_add(&kvm_total_used_mmu_pages, nr);
}

static void kvm_mmu_free_page(struct kvm_mmu_page *sp)
{
	MMU_WARN_ON(!is_empty_shadow_page(sp->spt));
	hlist_del(&sp->hash_link);
	list_del(&sp->link);
	free_page((unsigned long)sp->spt);
	if (!sp->role.direct)
		free_page((unsigned long)sp->gfns);
	kmem_cache_free(mmu_page_header_cache, sp);
}

static unsigned kvm_page_table_hashfn(gfn_t gfn)
{
	return hash_64(gfn, KVM_MMU_HASH_SHIFT);
}

static void mmu_page_add_parent_pte(struct kvm_vcpu *vcpu,
				    struct kvm_mmu_page *sp, u64 *parent_pte)
{
	if (!parent_pte)
		return;

	pte_list_add(vcpu, parent_pte, &sp->parent_ptes);
}

static void mmu_page_remove_parent_pte(struct kvm_mmu_page *sp,
				       u64 *parent_pte)
{
	pte_list_remove(parent_pte, &sp->parent_ptes);
}

static void drop_parent_pte(struct kvm_mmu_page *sp,
			    u64 *parent_pte)
{
	mmu_page_remove_parent_pte(sp, parent_pte);
	mmu_spte_clear_no_track(parent_pte);
}

static struct kvm_mmu_page *kvm_mmu_alloc_page(struct kvm_vcpu *vcpu, int direct)
{
	struct kvm_mmu_page *sp;

	sp = mmu_memory_cache_alloc(&vcpu->arch.mmu_page_header_cache);
	sp->spt = mmu_memory_cache_alloc(&vcpu->arch.mmu_page_cache);
	if (!direct)
		sp->gfns = mmu_memory_cache_alloc(&vcpu->arch.mmu_page_cache);
	set_page_private(virt_to_page(sp->spt), (unsigned long)sp);

	/*
	 * The active_mmu_pages list is the FIFO list, do not move the
	 * page until it is zapped. kvm_zap_obsolete_pages depends on
	 * this feature. See the comments in kvm_zap_obsolete_pages().
	 */
	list_add(&sp->link, &vcpu->kvm->arch.active_mmu_pages);
	kvm_mod_used_mmu_pages(vcpu->kvm, +1);
	return sp;
}

static void mark_unsync(u64 *spte);
static void kvm_mmu_mark_parents_unsync(struct kvm_mmu_page *sp)
{
	u64 *sptep;
	struct rmap_iterator iter;

	for_each_rmap_spte(&sp->parent_ptes, &iter, sptep) {
		mark_unsync(sptep);
	}
}

static void mark_unsync(u64 *spte)
{
	struct kvm_mmu_page *sp;
	unsigned int index;

	sp = page_header(__pa(spte));
	index = spte - sp->spt;
	if (__test_and_set_bit(index, sp->unsync_child_bitmap))
		return;
	if (sp->unsync_children++)
		return;
	kvm_mmu_mark_parents_unsync(sp);
}

static int nonpaging_sync_page(struct kvm_vcpu *vcpu,
			       struct kvm_mmu_page *sp)
{
	return 0;
}

static void nonpaging_invlpg(struct kvm_vcpu *vcpu, gva_t gva)
{
}

static void nonpaging_update_pte(struct kvm_vcpu *vcpu,
				 struct kvm_mmu_page *sp, u64 *spte,
				 const void *pte)
{
	WARN_ON(1);
}

#define KVM_PAGE_ARRAY_NR 16

struct kvm_mmu_pages {
	struct mmu_page_and_offset {
		struct kvm_mmu_page *sp;
		unsigned int idx;
	} page[KVM_PAGE_ARRAY_NR];
	unsigned int nr;
};

static int mmu_pages_add(struct kvm_mmu_pages *pvec, struct kvm_mmu_page *sp,
			 int idx)
{
	int i;

	if (sp->unsync)
		for (i=0; i < pvec->nr; i++)
			if (pvec->page[i].sp == sp)
				return 0;

	pvec->page[pvec->nr].sp = sp;
	pvec->page[pvec->nr].idx = idx;
	pvec->nr++;
	return (pvec->nr == KVM_PAGE_ARRAY_NR);
}

static inline void clear_unsync_child_bit(struct kvm_mmu_page *sp, int idx)
{
	--sp->unsync_children;
	WARN_ON((int)sp->unsync_children < 0);
	__clear_bit(idx, sp->unsync_child_bitmap);
}

static int __mmu_unsync_walk(struct kvm_mmu_page *sp,
			   struct kvm_mmu_pages *pvec)
{
	int i, ret, nr_unsync_leaf = 0;

	for_each_set_bit(i, sp->unsync_child_bitmap, 512) {
		struct kvm_mmu_page *child;
		u64 ent = sp->spt[i];

		if (!is_shadow_present_pte(ent) || is_large_pte(ent)) {
			clear_unsync_child_bit(sp, i);
			continue;
		}

		child = page_header(ent & PT64_BASE_ADDR_MASK);

		if (child->unsync_children) {
			if (mmu_pages_add(pvec, child, i))
				return -ENOSPC;

			ret = __mmu_unsync_walk(child, pvec);
			if (!ret) {
				clear_unsync_child_bit(sp, i);
				continue;
			} else if (ret > 0) {
				nr_unsync_leaf += ret;
			} else
				return ret;
		} else if (child->unsync) {
			nr_unsync_leaf++;
			if (mmu_pages_add(pvec, child, i))
				return -ENOSPC;
		} else
			clear_unsync_child_bit(sp, i);
	}

	return nr_unsync_leaf;
}

#define INVALID_INDEX (-1)

static int mmu_unsync_walk(struct kvm_mmu_page *sp,
			   struct kvm_mmu_pages *pvec)
{
	pvec->nr = 0;
	if (!sp->unsync_children)
		return 0;

	mmu_pages_add(pvec, sp, INVALID_INDEX);
	return __mmu_unsync_walk(sp, pvec);
}

static void kvm_unlink_unsync_page(struct kvm *kvm, struct kvm_mmu_page *sp)
{
	WARN_ON(!sp->unsync);
	trace_kvm_mmu_sync_page(sp);
	sp->unsync = 0;
	--kvm->stat.mmu_unsync;
}

static int kvm_mmu_prepare_zap_page(struct kvm *kvm, struct kvm_mmu_page *sp,
				    struct list_head *invalid_list);
static void kvm_mmu_commit_zap_page(struct kvm *kvm,
				    struct list_head *invalid_list);

/*
 * NOTE: we should pay more attention on the zapped-obsolete page
 * (is_obsolete_sp(sp) && sp->role.invalid) when you do hash list walk
 * since it has been deleted from active_mmu_pages but still can be found
 * at hast list.
 *
 * for_each_valid_sp() has skipped that kind of pages.
 */
#define for_each_valid_sp(_kvm, _sp, _gfn)				\
	hlist_for_each_entry(_sp,					\
	  &(_kvm)->arch.mmu_page_hash[kvm_page_table_hashfn(_gfn)], hash_link) \
		if (is_obsolete_sp((_kvm), (_sp)) || (_sp)->role.invalid) {    \
		} else

#define for_each_gfn_indirect_valid_sp(_kvm, _sp, _gfn)			\
	for_each_valid_sp(_kvm, _sp, _gfn)				\
		if ((_sp)->gfn != (_gfn) || (_sp)->role.direct) {} else

/* @sp->gfn should be write-protected at the call site */
static bool __kvm_sync_page(struct kvm_vcpu *vcpu, struct kvm_mmu_page *sp,
			    struct list_head *invalid_list)
{
	if (sp->role.cr4_pae != !!is_pae(vcpu)) {
		kvm_mmu_prepare_zap_page(vcpu->kvm, sp, invalid_list);
		return false;
	}

	if (vcpu->arch.mmu.sync_page(vcpu, sp) == 0) {
		kvm_mmu_prepare_zap_page(vcpu->kvm, sp, invalid_list);
		return false;
	}

	return true;
}

static void kvm_mmu_flush_or_zap(struct kvm_vcpu *vcpu,
				 struct list_head *invalid_list,
				 bool remote_flush, bool local_flush)
{
	if (!list_empty(invalid_list)) {
		kvm_mmu_commit_zap_page(vcpu->kvm, invalid_list);
		return;
	}

	if (remote_flush)
		kvm_flush_remote_tlbs(vcpu->kvm);
	else if (local_flush)
		kvm_make_request(KVM_REQ_TLB_FLUSH, vcpu);
}

#ifdef CONFIG_KVM_MMU_AUDIT
#include "mmu_audit.c"
#else
static void kvm_mmu_audit(struct kvm_vcpu *vcpu, int point) { }
static void mmu_audit_disable(void) { }
#endif

static bool is_obsolete_sp(struct kvm *kvm, struct kvm_mmu_page *sp)
{
	return unlikely(sp->mmu_valid_gen != kvm->arch.mmu_valid_gen);
}

static bool kvm_sync_page(struct kvm_vcpu *vcpu, struct kvm_mmu_page *sp,
			 struct list_head *invalid_list)
{
	kvm_unlink_unsync_page(vcpu->kvm, sp);
	return __kvm_sync_page(vcpu, sp, invalid_list);
}

/* @gfn should be write-protected at the call site */
static bool kvm_sync_pages(struct kvm_vcpu *vcpu, gfn_t gfn,
			   struct list_head *invalid_list)
{
	struct kvm_mmu_page *s;
	bool ret = false;

	for_each_gfn_indirect_valid_sp(vcpu->kvm, s, gfn) {
		if (!s->unsync)
			continue;

		WARN_ON(s->role.level != PT_PAGE_TABLE_LEVEL);
		ret |= kvm_sync_page(vcpu, s, invalid_list);
	}

	return ret;
}

struct mmu_page_path {
	struct kvm_mmu_page *parent[PT64_ROOT_MAX_LEVEL];
	unsigned int idx[PT64_ROOT_MAX_LEVEL];
};

#define for_each_sp(pvec, sp, parents, i)			\
		for (i = mmu_pages_first(&pvec, &parents);	\
			i < pvec.nr && ({ sp = pvec.page[i].sp; 1;});	\
			i = mmu_pages_next(&pvec, &parents, i))

static int mmu_pages_next(struct kvm_mmu_pages *pvec,
			  struct mmu_page_path *parents,
			  int i)
{
	int n;

	for (n = i+1; n < pvec->nr; n++) {
		struct kvm_mmu_page *sp = pvec->page[n].sp;
		unsigned idx = pvec->page[n].idx;
		int level = sp->role.level;

		parents->idx[level-1] = idx;
		if (level == PT_PAGE_TABLE_LEVEL)
			break;

		parents->parent[level-2] = sp;
	}

	return n;
}

static int mmu_pages_first(struct kvm_mmu_pages *pvec,
			   struct mmu_page_path *parents)
{
	struct kvm_mmu_page *sp;
	int level;

	if (pvec->nr == 0)
		return 0;

	WARN_ON(pvec->page[0].idx != INVALID_INDEX);

	sp = pvec->page[0].sp;
	level = sp->role.level;
	WARN_ON(level == PT_PAGE_TABLE_LEVEL);

	parents->parent[level-2] = sp;

	/* Also set up a sentinel.  Further entries in pvec are all
	 * children of sp, so this element is never overwritten.
	 */
	parents->parent[level-1] = NULL;
	return mmu_pages_next(pvec, parents, 0);
}

static void mmu_pages_clear_parents(struct mmu_page_path *parents)
{
	struct kvm_mmu_page *sp;
	unsigned int level = 0;

	do {
		unsigned int idx = parents->idx[level];
		sp = parents->parent[level];
		if (!sp)
			return;

		WARN_ON(idx == INVALID_INDEX);
		clear_unsync_child_bit(sp, idx);
		level++;
	} while (!sp->unsync_children);
}

static void mmu_sync_children(struct kvm_vcpu *vcpu,
			      struct kvm_mmu_page *parent)
{
	int i;
	struct kvm_mmu_page *sp;
	struct mmu_page_path parents;
	struct kvm_mmu_pages pages;
	LIST_HEAD(invalid_list);
	bool flush = false;

	while (mmu_unsync_walk(parent, &pages)) {
		bool protected = false;

		for_each_sp(pages, sp, parents, i)
			protected |= rmap_write_protect(vcpu, sp->gfn);

		if (protected) {
			kvm_flush_remote_tlbs(vcpu->kvm);
			flush = false;
		}

		for_each_sp(pages, sp, parents, i) {
			flush |= kvm_sync_page(vcpu, sp, &invalid_list);
			mmu_pages_clear_parents(&parents);
		}
		if (need_resched() || spin_needbreak(&vcpu->kvm->mmu_lock)) {
			kvm_mmu_flush_or_zap(vcpu, &invalid_list, false, flush);
			cond_resched_lock(&vcpu->kvm->mmu_lock);
			flush = false;
		}
	}

	kvm_mmu_flush_or_zap(vcpu, &invalid_list, false, flush);
}

static void __clear_sp_write_flooding_count(struct kvm_mmu_page *sp)
{
	atomic_set(&sp->write_flooding_count,  0);
}

static void clear_sp_write_flooding_count(u64 *spte)
{
	struct kvm_mmu_page *sp =  page_header(__pa(spte));

	__clear_sp_write_flooding_count(sp);
}

static struct kvm_mmu_page *kvm_mmu_get_page(struct kvm_vcpu *vcpu,
					     gfn_t gfn,
					     gva_t gaddr,
					     unsigned level,
					     int direct,
					     unsigned access)
{
	union kvm_mmu_page_role role;
	unsigned quadrant;
	struct kvm_mmu_page *sp;
	bool need_sync = false;
	bool flush = false;
	int collisions = 0;
	LIST_HEAD(invalid_list);

	role = vcpu->arch.mmu.base_role;
	role.level = level;
	role.direct = direct;
	if (role.direct)
		role.cr4_pae = 0;
	role.access = access;
	if (!vcpu->arch.mmu.direct_map
	    && vcpu->arch.mmu.root_level <= PT32_ROOT_LEVEL) {
		quadrant = gaddr >> (PAGE_SHIFT + (PT64_PT_BITS * level));
		quadrant &= (1 << ((PT32_PT_BITS - PT64_PT_BITS) * level)) - 1;
		role.quadrant = quadrant;
	}
	for_each_valid_sp(vcpu->kvm, sp, gfn) {
		if (sp->gfn != gfn) {
			collisions++;
			continue;
		}

		if (!need_sync && sp->unsync)
			need_sync = true;

		if (sp->role.word != role.word)
			continue;

		if (sp->unsync) {
			/* The page is good, but __kvm_sync_page might still end
			 * up zapping it.  If so, break in order to rebuild it.
			 */
			if (!__kvm_sync_page(vcpu, sp, &invalid_list))
				break;

			WARN_ON(!list_empty(&invalid_list));
			kvm_make_request(KVM_REQ_TLB_FLUSH, vcpu);
		}

		if (sp->unsync_children)
			kvm_make_request(KVM_REQ_MMU_SYNC, vcpu);

		__clear_sp_write_flooding_count(sp);
		trace_kvm_mmu_get_page(sp, false);
		goto out;
	}

	++vcpu->kvm->stat.mmu_cache_miss;

	sp = kvm_mmu_alloc_page(vcpu, direct);

	sp->gfn = gfn;
	sp->role = role;
	hlist_add_head(&sp->hash_link,
		&vcpu->kvm->arch.mmu_page_hash[kvm_page_table_hashfn(gfn)]);
	if (!direct) {
		/*
		 * we should do write protection before syncing pages
		 * otherwise the content of the synced shadow page may
		 * be inconsistent with guest page table.
		 */
		account_shadowed(vcpu->kvm, sp);
		if (level == PT_PAGE_TABLE_LEVEL &&
		      rmap_write_protect(vcpu, gfn))
			kvm_flush_remote_tlbs(vcpu->kvm);

		if (level > PT_PAGE_TABLE_LEVEL && need_sync)
			flush |= kvm_sync_pages(vcpu, gfn, &invalid_list);
	}
	sp->mmu_valid_gen = vcpu->kvm->arch.mmu_valid_gen;
	clear_page(sp->spt);
	trace_kvm_mmu_get_page(sp, true);

	kvm_mmu_flush_or_zap(vcpu, &invalid_list, false, flush);
out:
	if (collisions > vcpu->kvm->stat.max_mmu_page_hash_collisions)
		vcpu->kvm->stat.max_mmu_page_hash_collisions = collisions;
	return sp;
}

static void shadow_walk_init(struct kvm_shadow_walk_iterator *iterator,
			     struct kvm_vcpu *vcpu, u64 addr)
{
	iterator->addr = addr;
	iterator->shadow_addr = vcpu->arch.mmu.root_hpa;
	iterator->level = vcpu->arch.mmu.shadow_root_level;

	if (iterator->level == PT64_ROOT_4LEVEL &&
	    vcpu->arch.mmu.root_level < PT64_ROOT_4LEVEL &&
	    !vcpu->arch.mmu.direct_map)
		--iterator->level;

	if (iterator->level == PT32E_ROOT_LEVEL) {
		iterator->shadow_addr
			= vcpu->arch.mmu.pae_root[(addr >> 30) & 3];
		iterator->shadow_addr &= PT64_BASE_ADDR_MASK;
		--iterator->level;
		if (!iterator->shadow_addr)
			iterator->level = 0;
	}
}

static bool shadow_walk_okay(struct kvm_shadow_walk_iterator *iterator)
{
	if (iterator->level < PT_PAGE_TABLE_LEVEL)
		return false;

	iterator->index = SHADOW_PT_INDEX(iterator->addr, iterator->level);
	iterator->sptep	= ((u64 *)__va(iterator->shadow_addr)) + iterator->index;
	return true;
}

static void __shadow_walk_next(struct kvm_shadow_walk_iterator *iterator,
			       u64 spte)
{
	if (is_last_spte(spte, iterator->level)) {
		iterator->level = 0;
		return;
	}

	iterator->shadow_addr = spte & PT64_BASE_ADDR_MASK;
	--iterator->level;
}

static void shadow_walk_next(struct kvm_shadow_walk_iterator *iterator)
{
	return __shadow_walk_next(iterator, *iterator->sptep);
}

static void link_shadow_page(struct kvm_vcpu *vcpu, u64 *sptep,
			     struct kvm_mmu_page *sp)
{
	u64 spte;

	BUILD_BUG_ON(VMX_EPT_WRITABLE_MASK != PT_WRITABLE_MASK);

	spte = __pa(sp->spt) | shadow_present_mask | PT_WRITABLE_MASK |
	       shadow_user_mask | shadow_x_mask | shadow_me_mask;

	if (sp_ad_disabled(sp))
		spte |= shadow_acc_track_value;
	else
		spte |= shadow_accessed_mask;

	mmu_spte_set(sptep, spte);

	mmu_page_add_parent_pte(vcpu, sp, sptep);

	if (sp->unsync_children || sp->unsync)
		mark_unsync(sptep);
}

static void validate_direct_spte(struct kvm_vcpu *vcpu, u64 *sptep,
				   unsigned direct_access)
{
	if (is_shadow_present_pte(*sptep) && !is_large_pte(*sptep)) {
		struct kvm_mmu_page *child;

		/*
		 * For the direct sp, if the guest pte's dirty bit
		 * changed form clean to dirty, it will corrupt the
		 * sp's access: allow writable in the read-only sp,
		 * so we should update the spte at this point to get
		 * a new sp with the correct access.
		 */
		child = page_header(*sptep & PT64_BASE_ADDR_MASK);
		if (child->role.access == direct_access)
			return;

		drop_parent_pte(child, sptep);
		kvm_flush_remote_tlbs(vcpu->kvm);
	}
}

static bool mmu_page_zap_pte(struct kvm *kvm, struct kvm_mmu_page *sp,
			     u64 *spte)
{
	u64 pte;
	struct kvm_mmu_page *child;

	pte = *spte;
	if (is_shadow_present_pte(pte)) {
		if (is_last_spte(pte, sp->role.level)) {
			drop_spte(kvm, spte);
			if (is_large_pte(pte))
				--kvm->stat.lpages;
		} else {
			child = page_header(pte & PT64_BASE_ADDR_MASK);
			drop_parent_pte(child, spte);
		}
		return true;
	}

	if (is_mmio_spte(pte))
		mmu_spte_clear_no_track(spte);

	return false;
}

static void kvm_mmu_page_unlink_children(struct kvm *kvm,
					 struct kvm_mmu_page *sp)
{
	unsigned i;

	for (i = 0; i < PT64_ENT_PER_PAGE; ++i)
		mmu_page_zap_pte(kvm, sp, sp->spt + i);
}

static void kvm_mmu_unlink_parents(struct kvm *kvm, struct kvm_mmu_page *sp)
{
	u64 *sptep;
	struct rmap_iterator iter;

	while ((sptep = rmap_get_first(&sp->parent_ptes, &iter)))
		drop_parent_pte(sp, sptep);
}

static int mmu_zap_unsync_children(struct kvm *kvm,
				   struct kvm_mmu_page *parent,
				   struct list_head *invalid_list)
{
	int i, zapped = 0;
	struct mmu_page_path parents;
	struct kvm_mmu_pages pages;

	if (parent->role.level == PT_PAGE_TABLE_LEVEL)
		return 0;

	while (mmu_unsync_walk(parent, &pages)) {
		struct kvm_mmu_page *sp;

		for_each_sp(pages, sp, parents, i) {
			kvm_mmu_prepare_zap_page(kvm, sp, invalid_list);
			mmu_pages_clear_parents(&parents);
			zapped++;
		}
	}

	return zapped;
}

static int kvm_mmu_prepare_zap_page(struct kvm *kvm, struct kvm_mmu_page *sp,
				    struct list_head *invalid_list)
{
	int ret;

	trace_kvm_mmu_prepare_zap_page(sp);
	++kvm->stat.mmu_shadow_zapped;
	ret = mmu_zap_unsync_children(kvm, sp, invalid_list);
	kvm_mmu_page_unlink_children(kvm, sp);
	kvm_mmu_unlink_parents(kvm, sp);

	if (!sp->role.invalid && !sp->role.direct)
		unaccount_shadowed(kvm, sp);

	if (sp->unsync)
		kvm_unlink_unsync_page(kvm, sp);
	if (!sp->root_count) {
		/* Count self */
		ret++;
		list_move(&sp->link, invalid_list);
		kvm_mod_used_mmu_pages(kvm, -1);
	} else {
		list_move(&sp->link, &kvm->arch.active_mmu_pages);

		/*
		 * The obsolete pages can not be used on any vcpus.
		 * See the comments in kvm_mmu_invalidate_zap_all_pages().
		 */
		if (!sp->role.invalid && !is_obsolete_sp(kvm, sp))
			kvm_reload_remote_mmus(kvm);
	}

	sp->role.invalid = 1;
	return ret;
}

static void kvm_mmu_commit_zap_page(struct kvm *kvm,
				    struct list_head *invalid_list)
{
	struct kvm_mmu_page *sp, *nsp;

	if (list_empty(invalid_list))
		return;

	/*
	 * We need to make sure everyone sees our modifications to
	 * the page tables and see changes to vcpu->mode here. The barrier
	 * in the kvm_flush_remote_tlbs() achieves this. This pairs
	 * with vcpu_enter_guest and walk_shadow_page_lockless_begin/end.
	 *
	 * In addition, kvm_flush_remote_tlbs waits for all vcpus to exit
	 * guest mode and/or lockless shadow page table walks.
	 */
	kvm_flush_remote_tlbs(kvm);

	list_for_each_entry_safe(sp, nsp, invalid_list, link) {
		WARN_ON(!sp->role.invalid || sp->root_count);
		kvm_mmu_free_page(sp);
	}
}

static bool prepare_zap_oldest_mmu_page(struct kvm *kvm,
					struct list_head *invalid_list)
{
	struct kvm_mmu_page *sp;

	if (list_empty(&kvm->arch.active_mmu_pages))
		return false;

	sp = list_last_entry(&kvm->arch.active_mmu_pages,
			     struct kvm_mmu_page, link);
	return kvm_mmu_prepare_zap_page(kvm, sp, invalid_list);
}

/*
 * Changing the number of mmu pages allocated to the vm
 * Note: if goal_nr_mmu_pages is too small, you will get dead lock
 */
void kvm_mmu_change_mmu_pages(struct kvm *kvm, unsigned int goal_nr_mmu_pages)
{
	LIST_HEAD(invalid_list);

	spin_lock(&kvm->mmu_lock);

	if (kvm->arch.n_used_mmu_pages > goal_nr_mmu_pages) {
		/* Need to free some mmu pages to achieve the goal. */
		while (kvm->arch.n_used_mmu_pages > goal_nr_mmu_pages)
			if (!prepare_zap_oldest_mmu_page(kvm, &invalid_list))
				break;

		kvm_mmu_commit_zap_page(kvm, &invalid_list);
		goal_nr_mmu_pages = kvm->arch.n_used_mmu_pages;
	}

	kvm->arch.n_max_mmu_pages = goal_nr_mmu_pages;

	spin_unlock(&kvm->mmu_lock);
}

int kvm_mmu_unprotect_page(struct kvm *kvm, gfn_t gfn)
{
	struct kvm_mmu_page *sp;
	LIST_HEAD(invalid_list);
	int r;

	pgprintk("%s: looking for gfn %llx\n", __func__, gfn);
	r = 0;
	spin_lock(&kvm->mmu_lock);
	for_each_gfn_indirect_valid_sp(kvm, sp, gfn) {
		pgprintk("%s: gfn %llx role %x\n", __func__, gfn,
			 sp->role.word);
		r = 1;
		kvm_mmu_prepare_zap_page(kvm, sp, &invalid_list);
	}
	kvm_mmu_commit_zap_page(kvm, &invalid_list);
	spin_unlock(&kvm->mmu_lock);

	return r;
}
EXPORT_SYMBOL_GPL(kvm_mmu_unprotect_page);

static void kvm_unsync_page(struct kvm_vcpu *vcpu, struct kvm_mmu_page *sp)
{
	trace_kvm_mmu_unsync_page(sp);
	++vcpu->kvm->stat.mmu_unsync;
	sp->unsync = 1;

	kvm_mmu_mark_parents_unsync(sp);
}

static bool mmu_need_write_protect(struct kvm_vcpu *vcpu, gfn_t gfn,
				   bool can_unsync)
{
	struct kvm_mmu_page *sp;

	if (kvm_page_track_is_active(vcpu, gfn, KVM_PAGE_TRACK_WRITE))
		return true;

	for_each_gfn_indirect_valid_sp(vcpu->kvm, sp, gfn) {
		if (!can_unsync)
			return true;

		if (sp->unsync)
			continue;

		WARN_ON(sp->role.level != PT_PAGE_TABLE_LEVEL);
		kvm_unsync_page(vcpu, sp);
	}

	return false;
}

static bool kvm_is_mmio_pfn(kvm_pfn_t pfn)
{
	if (pfn_valid(pfn))
		return !is_zero_pfn(pfn) && PageReserved(pfn_to_page(pfn));

	return true;
}

static int set_spte(struct kvm_vcpu *vcpu, u64 *sptep,
		    unsigned pte_access, int level,
		    gfn_t gfn, kvm_pfn_t pfn, bool speculative,
		    bool can_unsync, bool host_writable)
{
	u64 spte = 0;
	int ret = 0;
	struct kvm_mmu_page *sp;

	if (set_mmio_spte(vcpu, sptep, gfn, pfn, pte_access))
		return 0;

	sp = page_header(__pa(sptep));
	if (sp_ad_disabled(sp))
		spte |= shadow_acc_track_value;

	/*
	 * For the EPT case, shadow_present_mask is 0 if hardware
	 * supports exec-only page table entries.  In that case,
	 * ACC_USER_MASK and shadow_user_mask are used to represent
	 * read access.  See FNAME(gpte_access) in paging_tmpl.h.
	 */
	spte |= shadow_present_mask;
	if (!speculative)
		spte |= spte_shadow_accessed_mask(spte);

	if (pte_access & ACC_EXEC_MASK)
		spte |= shadow_x_mask;
	else
		spte |= shadow_nx_mask;

	if (pte_access & ACC_USER_MASK)
		spte |= shadow_user_mask;

	if (level > PT_PAGE_TABLE_LEVEL)
		spte |= PT_PAGE_SIZE_MASK;
	if (tdp_enabled)
		spte |= kvm_x86_ops->get_mt_mask(vcpu, gfn,
			kvm_is_mmio_pfn(pfn));

	if (host_writable)
		spte |= SPTE_HOST_WRITEABLE;
	else
		pte_access &= ~ACC_WRITE_MASK;

	spte |= (u64)pfn << PAGE_SHIFT;
	spte |= shadow_me_mask;

	if (pte_access & ACC_WRITE_MASK) {

		/*
		 * Other vcpu creates new sp in the window between
		 * mapping_level() and acquiring mmu-lock. We can
		 * allow guest to retry the access, the mapping can
		 * be fixed if guest refault.
		 */
		if (level > PT_PAGE_TABLE_LEVEL &&
		    mmu_gfn_lpage_is_disallowed(vcpu, gfn, level))
			goto done;

		spte |= PT_WRITABLE_MASK | SPTE_MMU_WRITEABLE;

		/*
		 * Optimization: for pte sync, if spte was writable the hash
		 * lookup is unnecessary (and expensive). Write protection
		 * is responsibility of mmu_get_page / kvm_sync_page.
		 * Same reasoning can be applied to dirty page accounting.
		 */
		if (!can_unsync && is_writable_pte(*sptep))
			goto set_pte;

		if (mmu_need_write_protect(vcpu, gfn, can_unsync)) {
			pgprintk("%s: found shadow page for %llx, marking ro\n",
				 __func__, gfn);
			ret = 1;
			pte_access &= ~ACC_WRITE_MASK;
			spte &= ~(PT_WRITABLE_MASK | SPTE_MMU_WRITEABLE);
		}
	}

	if (pte_access & ACC_WRITE_MASK) {
		kvm_vcpu_mark_page_dirty(vcpu, gfn);
		spte |= spte_shadow_dirty_mask(spte);
	}

	if (speculative)
		spte = mark_spte_for_access_track(spte);

set_pte:
	if (mmu_spte_update(sptep, spte))
		kvm_flush_remote_tlbs(vcpu->kvm);
done:
	return ret;
}

static bool mmu_set_spte(struct kvm_vcpu *vcpu, u64 *sptep, unsigned pte_access,
			 int write_fault, int level, gfn_t gfn, kvm_pfn_t pfn,
			 bool speculative, bool host_writable)
{
	int was_rmapped = 0;
	int rmap_count;
	bool emulate = false;

	pgprintk("%s: spte %llx write_fault %d gfn %llx\n", __func__,
		 *sptep, write_fault, gfn);

	if (is_shadow_present_pte(*sptep)) {
		/*
		 * If we overwrite a PTE page pointer with a 2MB PMD, unlink
		 * the parent of the now unreachable PTE.
		 */
		if (level > PT_PAGE_TABLE_LEVEL &&
		    !is_large_pte(*sptep)) {
			struct kvm_mmu_page *child;
			u64 pte = *sptep;

			child = page_header(pte & PT64_BASE_ADDR_MASK);
			drop_parent_pte(child, sptep);
			kvm_flush_remote_tlbs(vcpu->kvm);
		} else if (pfn != spte_to_pfn(*sptep)) {
			pgprintk("hfn old %llx new %llx\n",
				 spte_to_pfn(*sptep), pfn);
			drop_spte(vcpu->kvm, sptep);
			kvm_flush_remote_tlbs(vcpu->kvm);
		} else
			was_rmapped = 1;
	}

	if (set_spte(vcpu, sptep, pte_access, level, gfn, pfn, speculative,
	      true, host_writable)) {
		if (write_fault)
			emulate = true;
		kvm_make_request(KVM_REQ_TLB_FLUSH, vcpu);
	}

	if (unlikely(is_mmio_spte(*sptep)))
		emulate = true;

	pgprintk("%s: setting spte %llx\n", __func__, *sptep);
	pgprintk("instantiating %s PTE (%s) at %llx (%llx) addr %p\n",
		 is_large_pte(*sptep)? "2MB" : "4kB",
		 *sptep & PT_WRITABLE_MASK ? "RW" : "R", gfn,
		 *sptep, sptep);
	if (!was_rmapped && is_large_pte(*sptep))
		++vcpu->kvm->stat.lpages;

	if (is_shadow_present_pte(*sptep)) {
		if (!was_rmapped) {
			rmap_count = rmap_add(vcpu, sptep, gfn);
			if (rmap_count > RMAP_RECYCLE_THRESHOLD)
				rmap_recycle(vcpu, sptep, gfn);
		}
	}

	kvm_release_pfn_clean(pfn);

	return emulate;
}

static kvm_pfn_t pte_prefetch_gfn_to_pfn(struct kvm_vcpu *vcpu, gfn_t gfn,
				     bool no_dirty_log)
{
	struct kvm_memory_slot *slot;

	slot = gfn_to_memslot_dirty_bitmap(vcpu, gfn, no_dirty_log);
	if (!slot)
		return KVM_PFN_ERR_FAULT;

	return gfn_to_pfn_memslot_atomic(slot, gfn);
}

static int direct_pte_prefetch_many(struct kvm_vcpu *vcpu,
				    struct kvm_mmu_page *sp,
				    u64 *start, u64 *end)
{
	struct page *pages[PTE_PREFETCH_NUM];
	struct kvm_memory_slot *slot;
	unsigned access = sp->role.access;
	int i, ret;
	gfn_t gfn;

	gfn = kvm_mmu_page_get_gfn(sp, start - sp->spt);
	slot = gfn_to_memslot_dirty_bitmap(vcpu, gfn, access & ACC_WRITE_MASK);
	if (!slot)
		return -1;

	ret = gfn_to_page_many_atomic(slot, gfn, pages, end - start);
	if (ret <= 0)
		return -1;

	for (i = 0; i < ret; i++, gfn++, start++)
		mmu_set_spte(vcpu, start, access, 0, sp->role.level, gfn,
			     page_to_pfn(pages[i]), true, true);

	return 0;
}

static void __direct_pte_prefetch(struct kvm_vcpu *vcpu,
				  struct kvm_mmu_page *sp, u64 *sptep)
{
	u64 *spte, *start = NULL;
	int i;

	WARN_ON(!sp->role.direct);

	i = (sptep - sp->spt) & ~(PTE_PREFETCH_NUM - 1);
	spte = sp->spt + i;

	for (i = 0; i < PTE_PREFETCH_NUM; i++, spte++) {
		if (is_shadow_present_pte(*spte) || spte == sptep) {
			if (!start)
				continue;
			if (direct_pte_prefetch_many(vcpu, sp, start, spte) < 0)
				break;
			start = NULL;
		} else if (!start)
			start = spte;
	}
}

static void direct_pte_prefetch(struct kvm_vcpu *vcpu, u64 *sptep)
{
	struct kvm_mmu_page *sp;

	sp = page_header(__pa(sptep));

	/*
	 * Without accessed bits, there's no way to distinguish between
	 * actually accessed translations and prefetched, so disable pte
	 * prefetch if accessed bits aren't available.
	 */
	if (sp_ad_disabled(sp))
		return;

	if (sp->role.level > PT_PAGE_TABLE_LEVEL)
		return;

	__direct_pte_prefetch(vcpu, sp, sptep);
}

static int __direct_map(struct kvm_vcpu *vcpu, int write, int map_writable,
			int level, gfn_t gfn, kvm_pfn_t pfn, bool prefault)
{
	struct kvm_shadow_walk_iterator iterator;
	struct kvm_mmu_page *sp;
	int emulate = 0;
	gfn_t pseudo_gfn;

	if (!VALID_PAGE(vcpu->arch.mmu.root_hpa))
		return 0;

	for_each_shadow_entry(vcpu, (u64)gfn << PAGE_SHIFT, iterator) {
		if (iterator.level == level) {
			emulate = mmu_set_spte(vcpu, iterator.sptep, ACC_ALL,
					       write, level, gfn, pfn, prefault,
					       map_writable);
			direct_pte_prefetch(vcpu, iterator.sptep);
			++vcpu->stat.pf_fixed;
			break;
		}

		drop_large_spte(vcpu, iterator.sptep);
		if (!is_shadow_present_pte(*iterator.sptep)) {
			u64 base_addr = iterator.addr;

			base_addr &= PT64_LVL_ADDR_MASK(iterator.level);
			pseudo_gfn = base_addr >> PAGE_SHIFT;
			sp = kvm_mmu_get_page(vcpu, pseudo_gfn, iterator.addr,
					      iterator.level - 1, 1, ACC_ALL);

			link_shadow_page(vcpu, iterator.sptep, sp);
		}
	}
	return emulate;
}

static void kvm_send_hwpoison_signal(unsigned long address, struct task_struct *tsk)
{
	siginfo_t info;

	info.si_signo	= SIGBUS;
	info.si_errno	= 0;
	info.si_code	= BUS_MCEERR_AR;
	info.si_addr	= (void __user *)address;
	info.si_addr_lsb = PAGE_SHIFT;

	send_sig_info(SIGBUS, &info, tsk);
}

static int kvm_handle_bad_page(struct kvm_vcpu *vcpu, gfn_t gfn, kvm_pfn_t pfn)
{
	/*
	 * Do not cache the mmio info caused by writing the readonly gfn
	 * into the spte otherwise read access on readonly gfn also can
	 * caused mmio page fault and treat it as mmio access.
	 * Return 1 to tell kvm to emulate it.
	 */
	if (pfn == KVM_PFN_ERR_RO_FAULT)
		return 1;

	if (pfn == KVM_PFN_ERR_HWPOISON) {
		kvm_send_hwpoison_signal(kvm_vcpu_gfn_to_hva(vcpu, gfn), current);
		return 0;
	}

	return -EFAULT;
}

static void transparent_hugepage_adjust(struct kvm_vcpu *vcpu,
					gfn_t *gfnp, kvm_pfn_t *pfnp,
					int *levelp)
{
	kvm_pfn_t pfn = *pfnp;
	gfn_t gfn = *gfnp;
	int level = *levelp;

	/*
	 * Check if it's a transparent hugepage. If this would be an
	 * hugetlbfs page, level wouldn't be set to
	 * PT_PAGE_TABLE_LEVEL and there would be no adjustment done
	 * here.
	 */
	if (!is_error_noslot_pfn(pfn) && !kvm_is_reserved_pfn(pfn) &&
	    level == PT_PAGE_TABLE_LEVEL &&
	    PageTransCompoundMap(pfn_to_page(pfn)) &&
	    !mmu_gfn_lpage_is_disallowed(vcpu, gfn, PT_DIRECTORY_LEVEL)) {
		unsigned long mask;
		/*
		 * mmu_notifier_retry was successful and we hold the
		 * mmu_lock here, so the pmd can't become splitting
		 * from under us, and in turn
		 * __split_huge_page_refcount() can't run from under
		 * us and we can safely transfer the refcount from
		 * PG_tail to PG_head as we switch the pfn to tail to
		 * head.
		 */
		*levelp = level = PT_DIRECTORY_LEVEL;
		mask = KVM_PAGES_PER_HPAGE(level) - 1;
		VM_BUG_ON((gfn & mask) != (pfn & mask));
		if (pfn & mask) {
			gfn &= ~mask;
			*gfnp = gfn;
			kvm_release_pfn_clean(pfn);
			pfn &= ~mask;
			kvm_get_pfn(pfn);
			*pfnp = pfn;
		}
	}
}

static bool handle_abnormal_pfn(struct kvm_vcpu *vcpu, gva_t gva, gfn_t gfn,
				kvm_pfn_t pfn, unsigned access, int *ret_val)
{
	/* The pfn is invalid, report the error! */
	if (unlikely(is_error_pfn(pfn))) {
		*ret_val = kvm_handle_bad_page(vcpu, gfn, pfn);
		return true;
	}

	if (unlikely(is_noslot_pfn(pfn)))
		vcpu_cache_mmio_info(vcpu, gva, gfn, access);

	return false;
}

static bool page_fault_can_be_fast(u32 error_code)
{
	/*
	 * Do not fix the mmio spte with invalid generation number which
	 * need to be updated by slow page fault path.
	 */
	if (unlikely(error_code & PFERR_RSVD_MASK))
		return false;

	/* See if the page fault is due to an NX violation */
	if (unlikely(((error_code & (PFERR_FETCH_MASK | PFERR_PRESENT_MASK))
		      == (PFERR_FETCH_MASK | PFERR_PRESENT_MASK))))
		return false;

	/*
	 * #PF can be fast if:
	 * 1. The shadow page table entry is not present, which could mean that
	 *    the fault is potentially caused by access tracking (if enabled).
	 * 2. The shadow page table entry is present and the fault
	 *    is caused by write-protect, that means we just need change the W
	 *    bit of the spte which can be done out of mmu-lock.
	 *
	 * However, if access tracking is disabled we know that a non-present
	 * page must be a genuine page fault where we have to create a new SPTE.
	 * So, if access tracking is disabled, we return true only for write
	 * accesses to a present page.
	 */

	return shadow_acc_track_mask != 0 ||
	       ((error_code & (PFERR_WRITE_MASK | PFERR_PRESENT_MASK))
		== (PFERR_WRITE_MASK | PFERR_PRESENT_MASK));
}

/*
 * Returns true if the SPTE was fixed successfully. Otherwise,
 * someone else modified the SPTE from its original value.
 */
static bool
fast_pf_fix_direct_spte(struct kvm_vcpu *vcpu, struct kvm_mmu_page *sp,
			u64 *sptep, u64 old_spte, u64 new_spte)
{
	gfn_t gfn;

	WARN_ON(!sp->role.direct);

	/*
	 * Theoretically we could also set dirty bit (and flush TLB) here in
	 * order to eliminate unnecessary PML logging. See comments in
	 * set_spte. But fast_page_fault is very unlikely to happen with PML
	 * enabled, so we do not do this. This might result in the same GPA
	 * to be logged in PML buffer again when the write really happens, and
	 * eventually to be called by mark_page_dirty twice. But it's also no
	 * harm. This also avoids the TLB flush needed after setting dirty bit
	 * so non-PML cases won't be impacted.
	 *
	 * Compare with set_spte where instead shadow_dirty_mask is set.
	 */
	if (cmpxchg64(sptep, old_spte, new_spte) != old_spte)
		return false;

	if (is_writable_pte(new_spte) && !is_writable_pte(old_spte)) {
		/*
		 * The gfn of direct spte is stable since it is
		 * calculated by sp->gfn.
		 */
		gfn = kvm_mmu_page_get_gfn(sp, sptep - sp->spt);
		kvm_vcpu_mark_page_dirty(vcpu, gfn);
	}

	return true;
}

static bool is_access_allowed(u32 fault_err_code, u64 spte)
{
	if (fault_err_code & PFERR_FETCH_MASK)
		return is_executable_pte(spte);

	if (fault_err_code & PFERR_WRITE_MASK)
		return is_writable_pte(spte);

	/* Fault was on Read access */
	return spte & PT_PRESENT_MASK;
}

/*
 * Return value:
 * - true: let the vcpu to access on the same address again.
 * - false: let the real page fault path to fix it.
 */
static bool fast_page_fault(struct kvm_vcpu *vcpu, gva_t gva, int level,
			    u32 error_code)
{
	struct kvm_shadow_walk_iterator iterator;
	struct kvm_mmu_page *sp;
	bool fault_handled = false;
	u64 spte = 0ull;
	uint retry_count = 0;

	if (!VALID_PAGE(vcpu->arch.mmu.root_hpa))
		return false;

	if (!page_fault_can_be_fast(error_code))
		return false;

	walk_shadow_page_lockless_begin(vcpu);

	do {
		u64 new_spte;

		for_each_shadow_entry_lockless(vcpu, gva, iterator, spte)
			if (!is_shadow_present_pte(spte) ||
			    iterator.level < level)
				break;

		sp = page_header(__pa(iterator.sptep));
		if (!is_last_spte(spte, sp->role.level))
			break;

		/*
		 * Check whether the memory access that caused the fault would
		 * still cause it if it were to be performed right now. If not,
		 * then this is a spurious fault caused by TLB lazily flushed,
		 * or some other CPU has already fixed the PTE after the
		 * current CPU took the fault.
		 *
		 * Need not check the access of upper level table entries since
		 * they are always ACC_ALL.
		 */
		if (is_access_allowed(error_code, spte)) {
			fault_handled = true;
			break;
		}

		new_spte = spte;

		if (is_access_track_spte(spte))
			new_spte = restore_acc_track_spte(new_spte);

		/*
		 * Currently, to simplify the code, write-protection can
		 * be removed in the fast path only if the SPTE was
		 * write-protected for dirty-logging or access tracking.
		 */
		if ((error_code & PFERR_WRITE_MASK) &&
		    spte_can_locklessly_be_made_writable(spte))
		{
			new_spte |= PT_WRITABLE_MASK;

			/*
			 * Do not fix write-permission on the large spte.  Since
			 * we only dirty the first page into the dirty-bitmap in
			 * fast_pf_fix_direct_spte(), other pages are missed
			 * if its slot has dirty logging enabled.
			 *
			 * Instead, we let the slow page fault path create a
			 * normal spte to fix the access.
			 *
			 * See the comments in kvm_arch_commit_memory_region().
			 */
			if (sp->role.level > PT_PAGE_TABLE_LEVEL)
				break;
		}

		/* Verify that the fault can be handled in the fast path */
		if (new_spte == spte ||
		    !is_access_allowed(error_code, new_spte))
			break;

		/*
		 * Currently, fast page fault only works for direct mapping
		 * since the gfn is not stable for indirect shadow page. See
		 * Documentation/virtual/kvm/locking.txt to get more detail.
		 */
		fault_handled = fast_pf_fix_direct_spte(vcpu, sp,
							iterator.sptep, spte,
							new_spte);
		if (fault_handled)
			break;

		if (++retry_count > 4) {
			printk_once(KERN_WARNING
				"kvm: Fast #PF retrying more than 4 times.\n");
			break;
		}

	} while (true);

	trace_fast_page_fault(vcpu, gva, error_code, iterator.sptep,
			      spte, fault_handled);
	walk_shadow_page_lockless_end(vcpu);

	return fault_handled;
}

static bool try_async_pf(struct kvm_vcpu *vcpu, bool prefault, gfn_t gfn,
			 gva_t gva, kvm_pfn_t *pfn, bool write, bool *writable);
static int make_mmu_pages_available(struct kvm_vcpu *vcpu);

static int nonpaging_map(struct kvm_vcpu *vcpu, gva_t v, u32 error_code,
			 gfn_t gfn, bool prefault)
{
	int r;
	int level;
	bool force_pt_level = false;
	kvm_pfn_t pfn;
	unsigned long mmu_seq;
	bool map_writable, write = error_code & PFERR_WRITE_MASK;

	level = mapping_level(vcpu, gfn, &force_pt_level);
	if (likely(!force_pt_level)) {
		/*
		 * This path builds a PAE pagetable - so we can map
		 * 2mb pages at maximum. Therefore check if the level
		 * is larger than that.
		 */
		if (level > PT_DIRECTORY_LEVEL)
			level = PT_DIRECTORY_LEVEL;

		gfn &= ~(KVM_PAGES_PER_HPAGE(level) - 1);
	}

	if (fast_page_fault(vcpu, v, level, error_code))
		return 0;

	mmu_seq = vcpu->kvm->mmu_notifier_seq;
	smp_rmb();

	if (try_async_pf(vcpu, prefault, gfn, v, &pfn, write, &map_writable))
		return 0;

	if (handle_abnormal_pfn(vcpu, v, gfn, pfn, ACC_ALL, &r))
		return r;

	spin_lock(&vcpu->kvm->mmu_lock);
	if (mmu_notifier_retry(vcpu->kvm, mmu_seq))
		goto out_unlock;
	if (make_mmu_pages_available(vcpu) < 0)
		goto out_unlock;
	if (likely(!force_pt_level))
		transparent_hugepage_adjust(vcpu, &gfn, &pfn, &level);
	r = __direct_map(vcpu, write, map_writable, level, gfn, pfn, prefault);
	spin_unlock(&vcpu->kvm->mmu_lock);

	return r;

out_unlock:
	spin_unlock(&vcpu->kvm->mmu_lock);
	kvm_release_pfn_clean(pfn);
	return 0;
}


static void mmu_free_roots(struct kvm_vcpu *vcpu)
{
	int i;
	struct kvm_mmu_page *sp;
	LIST_HEAD(invalid_list);

	if (!VALID_PAGE(vcpu->arch.mmu.root_hpa))
		return;

	if (vcpu->arch.mmu.shadow_root_level >= PT64_ROOT_4LEVEL &&
	    (vcpu->arch.mmu.root_level >= PT64_ROOT_4LEVEL ||
	     vcpu->arch.mmu.direct_map)) {
		hpa_t root = vcpu->arch.mmu.root_hpa;

		spin_lock(&vcpu->kvm->mmu_lock);
		sp = page_header(root);
		--sp->root_count;
		if (!sp->root_count && sp->role.invalid) {
			kvm_mmu_prepare_zap_page(vcpu->kvm, sp, &invalid_list);
			kvm_mmu_commit_zap_page(vcpu->kvm, &invalid_list);
		}
		spin_unlock(&vcpu->kvm->mmu_lock);
		vcpu->arch.mmu.root_hpa = INVALID_PAGE;
		return;
	}

	spin_lock(&vcpu->kvm->mmu_lock);
	for (i = 0; i < 4; ++i) {
		hpa_t root = vcpu->arch.mmu.pae_root[i];

		if (root) {
			root &= PT64_BASE_ADDR_MASK;
			sp = page_header(root);
			--sp->root_count;
			if (!sp->root_count && sp->role.invalid)
				kvm_mmu_prepare_zap_page(vcpu->kvm, sp,
							 &invalid_list);
		}
		vcpu->arch.mmu.pae_root[i] = INVALID_PAGE;
	}
	kvm_mmu_commit_zap_page(vcpu->kvm, &invalid_list);
	spin_unlock(&vcpu->kvm->mmu_lock);
	vcpu->arch.mmu.root_hpa = INVALID_PAGE;
}

static int mmu_check_root(struct kvm_vcpu *vcpu, gfn_t root_gfn)
{
	int ret = 0;

	if (!kvm_is_visible_gfn(vcpu->kvm, root_gfn)) {
		kvm_make_request(KVM_REQ_TRIPLE_FAULT, vcpu);
		ret = 1;
	}

	return ret;
}

static int mmu_alloc_direct_roots(struct kvm_vcpu *vcpu)
{
	struct kvm_mmu_page *sp;
	unsigned i;

	if (vcpu->arch.mmu.shadow_root_level >= PT64_ROOT_4LEVEL) {
		spin_lock(&vcpu->kvm->mmu_lock);
		if(make_mmu_pages_available(vcpu) < 0) {
			spin_unlock(&vcpu->kvm->mmu_lock);
			return 1;
		}
		sp = kvm_mmu_get_page(vcpu, 0, 0,
				vcpu->arch.mmu.shadow_root_level, 1, ACC_ALL);
		++sp->root_count;
		spin_unlock(&vcpu->kvm->mmu_lock);
		vcpu->arch.mmu.root_hpa = __pa(sp->spt);
	} else if (vcpu->arch.mmu.shadow_root_level == PT32E_ROOT_LEVEL) {
		for (i = 0; i < 4; ++i) {
			hpa_t root = vcpu->arch.mmu.pae_root[i];

			MMU_WARN_ON(VALID_PAGE(root));
			spin_lock(&vcpu->kvm->mmu_lock);
			if (make_mmu_pages_available(vcpu) < 0) {
				spin_unlock(&vcpu->kvm->mmu_lock);
				return 1;
			}
			sp = kvm_mmu_get_page(vcpu, i << (30 - PAGE_SHIFT),
					i << 30, PT32_ROOT_LEVEL, 1, ACC_ALL);
			root = __pa(sp->spt);
			++sp->root_count;
			spin_unlock(&vcpu->kvm->mmu_lock);
			vcpu->arch.mmu.pae_root[i] = root | PT_PRESENT_MASK;
		}
		vcpu->arch.mmu.root_hpa = __pa(vcpu->arch.mmu.pae_root);
	} else
		BUG();

	return 0;
}

static int mmu_alloc_shadow_roots(struct kvm_vcpu *vcpu)
{
	struct kvm_mmu_page *sp;
	u64 pdptr, pm_mask;
	gfn_t root_gfn;
	int i;

	root_gfn = vcpu->arch.mmu.get_cr3(vcpu) >> PAGE_SHIFT;

	if (mmu_check_root(vcpu, root_gfn))
		return 1;

	/*
	 * Do we shadow a long mode page table? If so we need to
	 * write-protect the guests page table root.
	 */
	if (vcpu->arch.mmu.root_level >= PT64_ROOT_4LEVEL) {
		hpa_t root = vcpu->arch.mmu.root_hpa;

		MMU_WARN_ON(VALID_PAGE(root));

		spin_lock(&vcpu->kvm->mmu_lock);
		if (make_mmu_pages_available(vcpu) < 0) {
			spin_unlock(&vcpu->kvm->mmu_lock);
			return 1;
		}
		sp = kvm_mmu_get_page(vcpu, root_gfn, 0,
				vcpu->arch.mmu.shadow_root_level, 0, ACC_ALL);
		root = __pa(sp->spt);
		++sp->root_count;
		spin_unlock(&vcpu->kvm->mmu_lock);
		vcpu->arch.mmu.root_hpa = root;
		return 0;
	}

	/*
	 * We shadow a 32 bit page table. This may be a legacy 2-level
	 * or a PAE 3-level page table. In either case we need to be aware that
	 * the shadow page table may be a PAE or a long mode page table.
	 */
	pm_mask = PT_PRESENT_MASK;
	if (vcpu->arch.mmu.shadow_root_level == PT64_ROOT_4LEVEL)
		pm_mask |= PT_ACCESSED_MASK | PT_WRITABLE_MASK | PT_USER_MASK;

	for (i = 0; i < 4; ++i) {
		hpa_t root = vcpu->arch.mmu.pae_root[i];

		MMU_WARN_ON(VALID_PAGE(root));
		if (vcpu->arch.mmu.root_level == PT32E_ROOT_LEVEL) {
			pdptr = vcpu->arch.mmu.get_pdptr(vcpu, i);
			if (!(pdptr & PT_PRESENT_MASK)) {
				vcpu->arch.mmu.pae_root[i] = 0;
				continue;
			}
			root_gfn = pdptr >> PAGE_SHIFT;
			if (mmu_check_root(vcpu, root_gfn))
				return 1;
		}
		spin_lock(&vcpu->kvm->mmu_lock);
		if (make_mmu_pages_available(vcpu) < 0) {
			spin_unlock(&vcpu->kvm->mmu_lock);
			return 1;
		}
		sp = kvm_mmu_get_page(vcpu, root_gfn, i << 30, PT32_ROOT_LEVEL,
				      0, ACC_ALL);
		root = __pa(sp->spt);
		++sp->root_count;
		spin_unlock(&vcpu->kvm->mmu_lock);

		vcpu->arch.mmu.pae_root[i] = root | pm_mask;
	}
	vcpu->arch.mmu.root_hpa = __pa(vcpu->arch.mmu.pae_root);

	/*
	 * If we shadow a 32 bit page table with a long mode page
	 * table we enter this path.
	 */
	if (vcpu->arch.mmu.shadow_root_level == PT64_ROOT_4LEVEL) {
		if (vcpu->arch.mmu.lm_root == NULL) {
			/*
			 * The additional page necessary for this is only
			 * allocated on demand.
			 */

			u64 *lm_root;

			lm_root = (void*)get_zeroed_page(GFP_KERNEL);
			if (lm_root == NULL)
				return 1;

			lm_root[0] = __pa(vcpu->arch.mmu.pae_root) | pm_mask;

			vcpu->arch.mmu.lm_root = lm_root;
		}

		vcpu->arch.mmu.root_hpa = __pa(vcpu->arch.mmu.lm_root);
	}

	return 0;
}

static int mmu_alloc_roots(struct kvm_vcpu *vcpu)
{
	if (vcpu->arch.mmu.direct_map)
		return mmu_alloc_direct_roots(vcpu);
	else
		return mmu_alloc_shadow_roots(vcpu);
}

static void mmu_sync_roots(struct kvm_vcpu *vcpu)
{
	int i;
	struct kvm_mmu_page *sp;

	if (vcpu->arch.mmu.direct_map)
		return;

	if (!VALID_PAGE(vcpu->arch.mmu.root_hpa))
		return;

	vcpu_clear_mmio_info(vcpu, MMIO_GVA_ANY);
	kvm_mmu_audit(vcpu, AUDIT_PRE_SYNC);
	if (vcpu->arch.mmu.root_level >= PT64_ROOT_4LEVEL) {
		hpa_t root = vcpu->arch.mmu.root_hpa;
		sp = page_header(root);
		mmu_sync_children(vcpu, sp);
		kvm_mmu_audit(vcpu, AUDIT_POST_SYNC);
		return;
	}
	for (i = 0; i < 4; ++i) {
		hpa_t root = vcpu->arch.mmu.pae_root[i];

		if (root && VALID_PAGE(root)) {
			root &= PT64_BASE_ADDR_MASK;
			sp = page_header(root);
			mmu_sync_children(vcpu, sp);
		}
	}
	kvm_mmu_audit(vcpu, AUDIT_POST_SYNC);
}

void kvm_mmu_sync_roots(struct kvm_vcpu *vcpu)
{
	spin_lock(&vcpu->kvm->mmu_lock);
	mmu_sync_roots(vcpu);
	spin_unlock(&vcpu->kvm->mmu_lock);
}
EXPORT_SYMBOL_GPL(kvm_mmu_sync_roots);

static gpa_t nonpaging_gva_to_gpa(struct kvm_vcpu *vcpu, gva_t vaddr,
				  u32 access, struct x86_exception *exception)
{
	if (exception)
		exception->error_code = 0;
	return vaddr;
}

static gpa_t nonpaging_gva_to_gpa_nested(struct kvm_vcpu *vcpu, gva_t vaddr,
					 u32 access,
					 struct x86_exception *exception)
{
	if (exception)
		exception->error_code = 0;
	return vcpu->arch.nested_mmu.translate_gpa(vcpu, vaddr, access, exception);
}

static bool
__is_rsvd_bits_set(struct rsvd_bits_validate *rsvd_check, u64 pte, int level)
{
	int bit7 = (pte >> 7) & 1, low6 = pte & 0x3f;

	return (pte & rsvd_check->rsvd_bits_mask[bit7][level-1]) |
		((rsvd_check->bad_mt_xwr & (1ull << low6)) != 0);
}

static bool is_rsvd_bits_set(struct kvm_mmu *mmu, u64 gpte, int level)
{
	return __is_rsvd_bits_set(&mmu->guest_rsvd_check, gpte, level);
}

static bool is_shadow_zero_bits_set(struct kvm_mmu *mmu, u64 spte, int level)
{
	return __is_rsvd_bits_set(&mmu->shadow_zero_check, spte, level);
}

static bool mmio_info_in_cache(struct kvm_vcpu *vcpu, u64 addr, bool direct)
{
	/*
	 * A nested guest cannot use the MMIO cache if it is using nested
	 * page tables, because cr2 is a nGPA while the cache stores GPAs.
	 */
	if (mmu_is_nested(vcpu))
		return false;

	if (direct)
		return vcpu_match_mmio_gpa(vcpu, addr);

	return vcpu_match_mmio_gva(vcpu, addr);
}

/* return true if reserved bit is detected on spte. */
static bool
walk_shadow_page_get_mmio_spte(struct kvm_vcpu *vcpu, u64 addr, u64 *sptep)
{
	struct kvm_shadow_walk_iterator iterator;
	u64 sptes[PT64_ROOT_MAX_LEVEL], spte = 0ull;
	int root, leaf;
	bool reserved = false;

	if (!VALID_PAGE(vcpu->arch.mmu.root_hpa))
		goto exit;

	walk_shadow_page_lockless_begin(vcpu);

	for (shadow_walk_init(&iterator, vcpu, addr),
		 leaf = root = iterator.level;
	     shadow_walk_okay(&iterator);
	     __shadow_walk_next(&iterator, spte)) {
		spte = mmu_spte_get_lockless(iterator.sptep);

		sptes[leaf - 1] = spte;
		leaf--;

		if (!is_shadow_present_pte(spte))
			break;

		reserved |= is_shadow_zero_bits_set(&vcpu->arch.mmu, spte,
						    iterator.level);
	}

	walk_shadow_page_lockless_end(vcpu);

	if (reserved) {
		pr_err("%s: detect reserved bits on spte, addr 0x%llx, dump hierarchy:\n",
		       __func__, addr);
		while (root > leaf) {
			pr_err("------ spte 0x%llx level %d.\n",
			       sptes[root - 1], root);
			root--;
		}
	}
exit:
	*sptep = spte;
	return reserved;
}

/*
 * Return values of handle_mmio_page_fault:
 * RET_MMIO_PF_EMULATE: it is a real mmio page fault, emulate the instruction
 *			directly.
 * RET_MMIO_PF_INVALID: invalid spte is detected then let the real page
 *			fault path update the mmio spte.
 * RET_MMIO_PF_RETRY: let CPU fault again on the address.
 * RET_MMIO_PF_BUG: a bug was detected (and a WARN was printed).
 */
enum {
	RET_MMIO_PF_EMULATE = 1,
	RET_MMIO_PF_INVALID = 2,
	RET_MMIO_PF_RETRY = 0,
	RET_MMIO_PF_BUG = -1
};

static int handle_mmio_page_fault(struct kvm_vcpu *vcpu, u64 addr, bool direct)
{
	u64 spte;
	bool reserved;

	if (mmio_info_in_cache(vcpu, addr, direct))
		return RET_MMIO_PF_EMULATE;

	reserved = walk_shadow_page_get_mmio_spte(vcpu, addr, &spte);
	if (WARN_ON(reserved))
		return RET_MMIO_PF_BUG;

	if (is_mmio_spte(spte)) {
		gfn_t gfn = get_mmio_spte_gfn(spte);
		unsigned access = get_mmio_spte_access(spte);

		if (!check_mmio_spte(vcpu, spte))
			return RET_MMIO_PF_INVALID;

		if (direct)
			addr = 0;

		trace_handle_mmio_page_fault(addr, gfn, access);
		vcpu_cache_mmio_info(vcpu, addr, gfn, access);
		return RET_MMIO_PF_EMULATE;
	}

	/*
	 * If the page table is zapped by other cpus, let CPU fault again on
	 * the address.
	 */
	return RET_MMIO_PF_RETRY;
}
EXPORT_SYMBOL_GPL(handle_mmio_page_fault);

static bool page_fault_handle_page_track(struct kvm_vcpu *vcpu,
					 u32 error_code, gfn_t gfn)
{
	if (unlikely(error_code & PFERR_RSVD_MASK))
		return false;

	if (!(error_code & PFERR_PRESENT_MASK) ||
	      !(error_code & PFERR_WRITE_MASK))
		return false;

	/*
	 * guest is writing the page which is write tracked which can
	 * not be fixed by page fault handler.
	 */
	if (kvm_page_track_is_active(vcpu, gfn, KVM_PAGE_TRACK_WRITE))
		return true;

	return false;
}

static void shadow_page_table_clear_flood(struct kvm_vcpu *vcpu, gva_t addr)
{
	struct kvm_shadow_walk_iterator iterator;
	u64 spte;

	if (!VALID_PAGE(vcpu->arch.mmu.root_hpa))
		return;

	walk_shadow_page_lockless_begin(vcpu);
	for_each_shadow_entry_lockless(vcpu, addr, iterator, spte) {
		clear_sp_write_flooding_count(iterator.sptep);
		if (!is_shadow_present_pte(spte))
			break;
	}
	walk_shadow_page_lockless_end(vcpu);
}

static int nonpaging_page_fault(struct kvm_vcpu *vcpu, gva_t gva,
				u32 error_code, bool prefault)
{
	gfn_t gfn = gva >> PAGE_SHIFT;
	int r;

	pgprintk("%s: gva %lx error %x\n", __func__, gva, error_code);

	if (page_fault_handle_page_track(vcpu, error_code, gfn))
		return 1;

	r = mmu_topup_memory_caches(vcpu);
	if (r)
		return r;

	MMU_WARN_ON(!VALID_PAGE(vcpu->arch.mmu.root_hpa));


	return nonpaging_map(vcpu, gva & PAGE_MASK,
			     error_code, gfn, prefault);
}

static int kvm_arch_setup_async_pf(struct kvm_vcpu *vcpu, gva_t gva, gfn_t gfn)
{
	struct kvm_arch_async_pf arch;

	arch.token = (vcpu->arch.apf.id++ << 12) | vcpu->vcpu_id;
	arch.gfn = gfn;
	arch.direct_map = vcpu->arch.mmu.direct_map;
	arch.cr3 = vcpu->arch.mmu.get_cr3(vcpu);

	return kvm_setup_async_pf(vcpu, gva, kvm_vcpu_gfn_to_hva(vcpu, gfn), &arch);
}

bool kvm_can_do_async_pf(struct kvm_vcpu *vcpu)
{
	if (unlikely(!lapic_in_kernel(vcpu) ||
		     kvm_event_needs_reinjection(vcpu)))
		return false;

	if (!vcpu->arch.apf.delivery_as_pf_vmexit && is_guest_mode(vcpu))
		return false;

	return kvm_x86_ops->interrupt_allowed(vcpu);
}

static bool try_async_pf(struct kvm_vcpu *vcpu, bool prefault, gfn_t gfn,
			 gva_t gva, kvm_pfn_t *pfn, bool write, bool *writable)
{
	struct kvm_memory_slot *slot;
	bool async;

	slot = kvm_vcpu_gfn_to_memslot(vcpu, gfn);
	async = false;
	*pfn = __gfn_to_pfn_memslot(slot, gfn, false, &async, write, writable);
	if (!async)
		return false; /* *pfn has correct page already */

	if (!prefault && kvm_can_do_async_pf(vcpu)) {
		trace_kvm_try_async_get_page(gva, gfn);
		if (kvm_find_async_pf_gfn(vcpu, gfn)) {
			trace_kvm_async_pf_doublefault(gva, gfn);
			kvm_make_request(KVM_REQ_APF_HALT, vcpu);
			return true;
		} else if (kvm_arch_setup_async_pf(vcpu, gva, gfn))
			return true;
	}

	*pfn = __gfn_to_pfn_memslot(slot, gfn, false, NULL, write, writable);
	return false;
}

int kvm_handle_page_fault(struct kvm_vcpu *vcpu, u64 error_code,
				u64 fault_address, char *insn, int insn_len,
				bool need_unprotect)
{
	int r = 1;

	switch (vcpu->arch.apf.host_apf_reason) {
	default:
		trace_kvm_page_fault(fault_address, error_code);

		if (need_unprotect && kvm_event_needs_reinjection(vcpu))
			kvm_mmu_unprotect_page_virt(vcpu, fault_address);
		r = kvm_mmu_page_fault(vcpu, fault_address, error_code, insn,
				insn_len);
		break;
	case KVM_PV_REASON_PAGE_NOT_PRESENT:
		vcpu->arch.apf.host_apf_reason = 0;
		local_irq_disable();
		kvm_async_pf_task_wait(fault_address);
		local_irq_enable();
		break;
	case KVM_PV_REASON_PAGE_READY:
		vcpu->arch.apf.host_apf_reason = 0;
		local_irq_disable();
		kvm_async_pf_task_wake(fault_address);
		local_irq_enable();
		break;
	}
	return r;
}
EXPORT_SYMBOL_GPL(kvm_handle_page_fault);

static bool
check_hugepage_cache_consistency(struct kvm_vcpu *vcpu, gfn_t gfn, int level)
{
	int page_num = KVM_PAGES_PER_HPAGE(level);

	gfn &= ~(page_num - 1);

	return kvm_mtrr_check_gfn_range_consistency(vcpu, gfn, page_num);
}

static int tdp_page_fault(struct kvm_vcpu *vcpu, gva_t gpa, u32 error_code,
			  bool prefault)
{
	kvm_pfn_t pfn;
	int r;
	int level;
	bool force_pt_level;
	gfn_t gfn = gpa >> PAGE_SHIFT;
	unsigned long mmu_seq;
	int write = error_code & PFERR_WRITE_MASK;
	bool map_writable;

	MMU_WARN_ON(!VALID_PAGE(vcpu->arch.mmu.root_hpa));

	if (page_fault_handle_page_track(vcpu, error_code, gfn))
		return 1;

	r = mmu_topup_memory_caches(vcpu);
	if (r)
		return r;

	force_pt_level = !check_hugepage_cache_consistency(vcpu, gfn,
							   PT_DIRECTORY_LEVEL);
	level = mapping_level(vcpu, gfn, &force_pt_level);
	if (likely(!force_pt_level)) {
		if (level > PT_DIRECTORY_LEVEL &&
		    !check_hugepage_cache_consistency(vcpu, gfn, level))
			level = PT_DIRECTORY_LEVEL;
		gfn &= ~(KVM_PAGES_PER_HPAGE(level) - 1);
	}

	if (fast_page_fault(vcpu, gpa, level, error_code))
		return 0;

	mmu_seq = vcpu->kvm->mmu_notifier_seq;
	smp_rmb();

	if (try_async_pf(vcpu, prefault, gfn, gpa, &pfn, write, &map_writable))
		return 0;

	if (handle_abnormal_pfn(vcpu, 0, gfn, pfn, ACC_ALL, &r))
		return r;

	spin_lock(&vcpu->kvm->mmu_lock);
	if (mmu_notifier_retry(vcpu->kvm, mmu_seq))
		goto out_unlock;
	if (make_mmu_pages_available(vcpu) < 0)
		goto out_unlock;
	if (likely(!force_pt_level))
		transparent_hugepage_adjust(vcpu, &gfn, &pfn, &level);
	r = __direct_map(vcpu, write, map_writable, level, gfn, pfn, prefault);
	spin_unlock(&vcpu->kvm->mmu_lock);

	return r;

out_unlock:
	spin_unlock(&vcpu->kvm->mmu_lock);
	kvm_release_pfn_clean(pfn);
	return 0;
}

static void nonpaging_init_context(struct kvm_vcpu *vcpu,
				   struct kvm_mmu *context)
{
	context->page_fault = nonpaging_page_fault;
	context->gva_to_gpa = nonpaging_gva_to_gpa;
	context->sync_page = nonpaging_sync_page;
	context->invlpg = nonpaging_invlpg;
	context->update_pte = nonpaging_update_pte;
	context->root_level = 0;
	context->shadow_root_level = PT32E_ROOT_LEVEL;
	context->root_hpa = INVALID_PAGE;
	context->direct_map = true;
	context->nx = false;
}

void kvm_mmu_new_cr3(struct kvm_vcpu *vcpu)
{
	mmu_free_roots(vcpu);
}

static unsigned long get_cr3(struct kvm_vcpu *vcpu)
{
	return kvm_read_cr3(vcpu);
}

static void inject_page_fault(struct kvm_vcpu *vcpu,
			      struct x86_exception *fault)
{
	vcpu->arch.mmu.inject_page_fault(vcpu, fault);
}

static bool sync_mmio_spte(struct kvm_vcpu *vcpu, u64 *sptep, gfn_t gfn,
			   unsigned access, int *nr_present)
{
	if (unlikely(is_mmio_spte(*sptep))) {
		if (gfn != get_mmio_spte_gfn(*sptep)) {
			mmu_spte_clear_no_track(sptep);
			return true;
		}

		(*nr_present)++;
		mark_mmio_spte(vcpu, sptep, gfn, access);
		return true;
	}

	return false;
}

static inline bool is_last_gpte(struct kvm_mmu *mmu,
				unsigned level, unsigned gpte)
{
	/*
	 * PT_PAGE_TABLE_LEVEL always terminates.  The RHS has bit 7 set
	 * iff level <= PT_PAGE_TABLE_LEVEL, which for our purpose means
	 * level == PT_PAGE_TABLE_LEVEL; set PT_PAGE_SIZE_MASK in gpte then.
	 */
	gpte |= level - PT_PAGE_TABLE_LEVEL - 1;

	/*
	 * The RHS has bit 7 set iff level < mmu->last_nonleaf_level.
	 * If it is clear, there are no large pages at this level, so clear
	 * PT_PAGE_SIZE_MASK in gpte if that is the case.
	 */
	gpte &= level - mmu->last_nonleaf_level;

	return gpte & PT_PAGE_SIZE_MASK;
}

#define PTTYPE_EPT 18 /* arbitrary */
#define PTTYPE PTTYPE_EPT
#include "paging_tmpl.h"
#undef PTTYPE

#define PTTYPE 64
#include "paging_tmpl.h"
#undef PTTYPE

#define PTTYPE 32
#include "paging_tmpl.h"
#undef PTTYPE

static void
__reset_rsvds_bits_mask(struct kvm_vcpu *vcpu,
			struct rsvd_bits_validate *rsvd_check,
			int maxphyaddr, int level, bool nx, bool gbpages,
			bool pse, bool amd)
{
	u64 exb_bit_rsvd = 0;
	u64 gbpages_bit_rsvd = 0;
	u64 nonleaf_bit8_rsvd = 0;

	rsvd_check->bad_mt_xwr = 0;

	if (!nx)
		exb_bit_rsvd = rsvd_bits(63, 63);
	if (!gbpages)
		gbpages_bit_rsvd = rsvd_bits(7, 7);

	/*
	 * Non-leaf PML4Es and PDPEs reserve bit 8 (which would be the G bit for
	 * leaf entries) on AMD CPUs only.
	 */
	if (amd)
		nonleaf_bit8_rsvd = rsvd_bits(8, 8);

	switch (level) {
	case PT32_ROOT_LEVEL:
		/* no rsvd bits for 2 level 4K page table entries */
		rsvd_check->rsvd_bits_mask[0][1] = 0;
		rsvd_check->rsvd_bits_mask[0][0] = 0;
		rsvd_check->rsvd_bits_mask[1][0] =
			rsvd_check->rsvd_bits_mask[0][0];

		if (!pse) {
			rsvd_check->rsvd_bits_mask[1][1] = 0;
			break;
		}

		if (is_cpuid_PSE36())
			/* 36bits PSE 4MB page */
			rsvd_check->rsvd_bits_mask[1][1] = rsvd_bits(17, 21);
		else
			/* 32 bits PSE 4MB page */
			rsvd_check->rsvd_bits_mask[1][1] = rsvd_bits(13, 21);
		break;
	case PT32E_ROOT_LEVEL:
		rsvd_check->rsvd_bits_mask[0][2] =
			rsvd_bits(maxphyaddr, 63) |
			rsvd_bits(5, 8) | rsvd_bits(1, 2);	/* PDPTE */
		rsvd_check->rsvd_bits_mask[0][1] = exb_bit_rsvd |
			rsvd_bits(maxphyaddr, 62);	/* PDE */
		rsvd_check->rsvd_bits_mask[0][0] = exb_bit_rsvd |
			rsvd_bits(maxphyaddr, 62); 	/* PTE */
		rsvd_check->rsvd_bits_mask[1][1] = exb_bit_rsvd |
			rsvd_bits(maxphyaddr, 62) |
			rsvd_bits(13, 20);		/* large page */
		rsvd_check->rsvd_bits_mask[1][0] =
			rsvd_check->rsvd_bits_mask[0][0];
		break;
	case PT64_ROOT_5LEVEL:
		rsvd_check->rsvd_bits_mask[0][4] = exb_bit_rsvd |
			nonleaf_bit8_rsvd | rsvd_bits(7, 7) |
			rsvd_bits(maxphyaddr, 51);
		rsvd_check->rsvd_bits_mask[1][4] =
			rsvd_check->rsvd_bits_mask[0][4];
	case PT64_ROOT_4LEVEL:
		rsvd_check->rsvd_bits_mask[0][3] = exb_bit_rsvd |
			nonleaf_bit8_rsvd | rsvd_bits(7, 7) |
			rsvd_bits(maxphyaddr, 51);
		rsvd_check->rsvd_bits_mask[0][2] = exb_bit_rsvd |
			nonleaf_bit8_rsvd | gbpages_bit_rsvd |
			rsvd_bits(maxphyaddr, 51);
		rsvd_check->rsvd_bits_mask[0][1] = exb_bit_rsvd |
			rsvd_bits(maxphyaddr, 51);
		rsvd_check->rsvd_bits_mask[0][0] = exb_bit_rsvd |
			rsvd_bits(maxphyaddr, 51);
		rsvd_check->rsvd_bits_mask[1][3] =
			rsvd_check->rsvd_bits_mask[0][3];
		rsvd_check->rsvd_bits_mask[1][2] = exb_bit_rsvd |
			gbpages_bit_rsvd | rsvd_bits(maxphyaddr, 51) |
			rsvd_bits(13, 29);
		rsvd_check->rsvd_bits_mask[1][1] = exb_bit_rsvd |
			rsvd_bits(maxphyaddr, 51) |
			rsvd_bits(13, 20);		/* large page */
		rsvd_check->rsvd_bits_mask[1][0] =
			rsvd_check->rsvd_bits_mask[0][0];
		break;
	}
}

static void reset_rsvds_bits_mask(struct kvm_vcpu *vcpu,
				  struct kvm_mmu *context)
{
	__reset_rsvds_bits_mask(vcpu, &context->guest_rsvd_check,
				cpuid_maxphyaddr(vcpu), context->root_level,
				context->nx,
				guest_cpuid_has(vcpu, X86_FEATURE_GBPAGES),
				is_pse(vcpu), guest_cpuid_is_amd(vcpu));
}

static void
__reset_rsvds_bits_mask_ept(struct rsvd_bits_validate *rsvd_check,
			    int maxphyaddr, bool execonly)
{
	u64 bad_mt_xwr;

	rsvd_check->rsvd_bits_mask[0][4] =
		rsvd_bits(maxphyaddr, 51) | rsvd_bits(3, 7);
	rsvd_check->rsvd_bits_mask[0][3] =
		rsvd_bits(maxphyaddr, 51) | rsvd_bits(3, 7);
	rsvd_check->rsvd_bits_mask[0][2] =
		rsvd_bits(maxphyaddr, 51) | rsvd_bits(3, 6);
	rsvd_check->rsvd_bits_mask[0][1] =
		rsvd_bits(maxphyaddr, 51) | rsvd_bits(3, 6);
	rsvd_check->rsvd_bits_mask[0][0] = rsvd_bits(maxphyaddr, 51);

	/* large page */
	rsvd_check->rsvd_bits_mask[1][4] = rsvd_check->rsvd_bits_mask[0][4];
	rsvd_check->rsvd_bits_mask[1][3] = rsvd_check->rsvd_bits_mask[0][3];
	rsvd_check->rsvd_bits_mask[1][2] =
		rsvd_bits(maxphyaddr, 51) | rsvd_bits(12, 29);
	rsvd_check->rsvd_bits_mask[1][1] =
		rsvd_bits(maxphyaddr, 51) | rsvd_bits(12, 20);
	rsvd_check->rsvd_bits_mask[1][0] = rsvd_check->rsvd_bits_mask[0][0];

	bad_mt_xwr = 0xFFull << (2 * 8);	/* bits 3..5 must not be 2 */
	bad_mt_xwr |= 0xFFull << (3 * 8);	/* bits 3..5 must not be 3 */
	bad_mt_xwr |= 0xFFull << (7 * 8);	/* bits 3..5 must not be 7 */
	bad_mt_xwr |= REPEAT_BYTE(1ull << 2);	/* bits 0..2 must not be 010 */
	bad_mt_xwr |= REPEAT_BYTE(1ull << 6);	/* bits 0..2 must not be 110 */
	if (!execonly) {
		/* bits 0..2 must not be 100 unless VMX capabilities allow it */
		bad_mt_xwr |= REPEAT_BYTE(1ull << 4);
	}
	rsvd_check->bad_mt_xwr = bad_mt_xwr;
}

static void reset_rsvds_bits_mask_ept(struct kvm_vcpu *vcpu,
		struct kvm_mmu *context, bool execonly)
{
	__reset_rsvds_bits_mask_ept(&context->guest_rsvd_check,
				    cpuid_maxphyaddr(vcpu), execonly);
}

/*
 * the page table on host is the shadow page table for the page
 * table in guest or amd nested guest, its mmu features completely
 * follow the features in guest.
 */
void
reset_shadow_zero_bits_mask(struct kvm_vcpu *vcpu, struct kvm_mmu *context)
{
	bool uses_nx = context->nx || context->base_role.smep_andnot_wp;
	struct rsvd_bits_validate *shadow_zero_check;
	int i;

	/*
	 * Passing "true" to the last argument is okay; it adds a check
	 * on bit 8 of the SPTEs which KVM doesn't use anyway.
	 */
	shadow_zero_check = &context->shadow_zero_check;
	__reset_rsvds_bits_mask(vcpu, shadow_zero_check,
				boot_cpu_data.x86_phys_bits,
				context->shadow_root_level, uses_nx,
				guest_cpuid_has(vcpu, X86_FEATURE_GBPAGES),
				is_pse(vcpu), true);

	if (!shadow_me_mask)
		return;

	for (i = context->shadow_root_level; --i >= 0;) {
		shadow_zero_check->rsvd_bits_mask[0][i] &= ~shadow_me_mask;
		shadow_zero_check->rsvd_bits_mask[1][i] &= ~shadow_me_mask;
	}

}
EXPORT_SYMBOL_GPL(reset_shadow_zero_bits_mask);

static inline bool boot_cpu_is_amd(void)
{
	WARN_ON_ONCE(!tdp_enabled);
	return shadow_x_mask == 0;
}

/*
 * the direct page table on host, use as much mmu features as
 * possible, however, kvm currently does not do execution-protection.
 */
static void
reset_tdp_shadow_zero_bits_mask(struct kvm_vcpu *vcpu,
				struct kvm_mmu *context)
{
	struct rsvd_bits_validate *shadow_zero_check;
	int i;

	shadow_zero_check = &context->shadow_zero_check;

	if (boot_cpu_is_amd())
		__reset_rsvds_bits_mask(vcpu, shadow_zero_check,
					boot_cpu_data.x86_phys_bits,
					context->shadow_root_level, false,
					boot_cpu_has(X86_FEATURE_GBPAGES),
					true, true);
	else
		__reset_rsvds_bits_mask_ept(shadow_zero_check,
					    boot_cpu_data.x86_phys_bits,
					    false);

	if (!shadow_me_mask)
		return;

	for (i = context->shadow_root_level; --i >= 0;) {
		shadow_zero_check->rsvd_bits_mask[0][i] &= ~shadow_me_mask;
		shadow_zero_check->rsvd_bits_mask[1][i] &= ~shadow_me_mask;
	}
}

/*
 * as the comments in reset_shadow_zero_bits_mask() except it
 * is the shadow page table for intel nested guest.
 */
static void
reset_ept_shadow_zero_bits_mask(struct kvm_vcpu *vcpu,
				struct kvm_mmu *context, bool execonly)
{
	__reset_rsvds_bits_mask_ept(&context->shadow_zero_check,
				    boot_cpu_data.x86_phys_bits, execonly);
}

#define BYTE_MASK(access) \
	((1 & (access) ? 2 : 0) | \
	 (2 & (access) ? 4 : 0) | \
	 (3 & (access) ? 8 : 0) | \
	 (4 & (access) ? 16 : 0) | \
	 (5 & (access) ? 32 : 0) | \
	 (6 & (access) ? 64 : 0) | \
	 (7 & (access) ? 128 : 0))


static void update_permission_bitmask(struct kvm_vcpu *vcpu,
				      struct kvm_mmu *mmu, bool ept)
{
	unsigned byte;

	const u8 x = BYTE_MASK(ACC_EXEC_MASK);
	const u8 w = BYTE_MASK(ACC_WRITE_MASK);
	const u8 u = BYTE_MASK(ACC_USER_MASK);

	bool cr4_smep = kvm_read_cr4_bits(vcpu, X86_CR4_SMEP) != 0;
	bool cr4_smap = kvm_read_cr4_bits(vcpu, X86_CR4_SMAP) != 0;
	bool cr0_wp = is_write_protection(vcpu);

	for (byte = 0; byte < ARRAY_SIZE(mmu->permissions); ++byte) {
		unsigned pfec = byte << 1;

		/*
		 * Each "*f" variable has a 1 bit for each UWX value
		 * that causes a fault with the given PFEC.
		 */

		/* Faults from writes to non-writable pages */
		u8 wf = (pfec & PFERR_WRITE_MASK) ? ~w : 0;
		/* Faults from user mode accesses to supervisor pages */
		u8 uf = (pfec & PFERR_USER_MASK) ? ~u : 0;
		/* Faults from fetches of non-executable pages*/
		u8 ff = (pfec & PFERR_FETCH_MASK) ? ~x : 0;
		/* Faults from kernel mode fetches of user pages */
		u8 smepf = 0;
		/* Faults from kernel mode accesses of user pages */
		u8 smapf = 0;

		if (!ept) {
			/* Faults from kernel mode accesses to user pages */
			u8 kf = (pfec & PFERR_USER_MASK) ? 0 : u;

			/* Not really needed: !nx will cause pte.nx to fault */
			if (!mmu->nx)
				ff = 0;

			/* Allow supervisor writes if !cr0.wp */
			if (!cr0_wp)
				wf = (pfec & PFERR_USER_MASK) ? wf : 0;

			/* Disallow supervisor fetches of user code if cr4.smep */
			if (cr4_smep)
				smepf = (pfec & PFERR_FETCH_MASK) ? kf : 0;

			/*
			 * SMAP:kernel-mode data accesses from user-mode
			 * mappings should fault. A fault is considered
			 * as a SMAP violation if all of the following
			 * conditions are ture:
			 *   - X86_CR4_SMAP is set in CR4
			 *   - A user page is accessed
			 *   - The access is not a fetch
			 *   - Page fault in kernel mode
			 *   - if CPL = 3 or X86_EFLAGS_AC is clear
			 *
			 * Here, we cover the first three conditions.
			 * The fourth is computed dynamically in permission_fault();
			 * PFERR_RSVD_MASK bit will be set in PFEC if the access is
			 * *not* subject to SMAP restrictions.
			 */
			if (cr4_smap)
				smapf = (pfec & (PFERR_RSVD_MASK|PFERR_FETCH_MASK)) ? 0 : kf;
		}

		mmu->permissions[byte] = ff | uf | wf | smepf | smapf;
	}
}

/*
* PKU is an additional mechanism by which the paging controls access to
* user-mode addresses based on the value in the PKRU register.  Protection
* key violations are reported through a bit in the page fault error code.
* Unlike other bits of the error code, the PK bit is not known at the
* call site of e.g. gva_to_gpa; it must be computed directly in
* permission_fault based on two bits of PKRU, on some machine state (CR4,
* CR0, EFER, CPL), and on other bits of the error code and the page tables.
*
* In particular the following conditions come from the error code, the
* page tables and the machine state:
* - PK is always zero unless CR4.PKE=1 and EFER.LMA=1
* - PK is always zero if RSVD=1 (reserved bit set) or F=1 (instruction fetch)
* - PK is always zero if U=0 in the page tables
* - PKRU.WD is ignored if CR0.WP=0 and the access is a supervisor access.
*
* The PKRU bitmask caches the result of these four conditions.  The error
* code (minus the P bit) and the page table's U bit form an index into the
* PKRU bitmask.  Two bits of the PKRU bitmask are then extracted and ANDed
* with the two bits of the PKRU register corresponding to the protection key.
* For the first three conditions above the bits will be 00, thus masking
* away both AD and WD.  For all reads or if the last condition holds, WD
* only will be masked away.
*/
static void update_pkru_bitmask(struct kvm_vcpu *vcpu, struct kvm_mmu *mmu,
				bool ept)
{
	unsigned bit;
	bool wp;

	if (ept) {
		mmu->pkru_mask = 0;
		return;
	}

	/* PKEY is enabled only if CR4.PKE and EFER.LMA are both set. */
	if (!kvm_read_cr4_bits(vcpu, X86_CR4_PKE) || !is_long_mode(vcpu)) {
		mmu->pkru_mask = 0;
		return;
	}

	wp = is_write_protection(vcpu);

	for (bit = 0; bit < ARRAY_SIZE(mmu->permissions); ++bit) {
		unsigned pfec, pkey_bits;
		bool check_pkey, check_write, ff, uf, wf, pte_user;

		pfec = bit << 1;
		ff = pfec & PFERR_FETCH_MASK;
		uf = pfec & PFERR_USER_MASK;
		wf = pfec & PFERR_WRITE_MASK;

		/* PFEC.RSVD is replaced by ACC_USER_MASK. */
		pte_user = pfec & PFERR_RSVD_MASK;

		/*
		 * Only need to check the access which is not an
		 * instruction fetch and is to a user page.
		 */
		check_pkey = (!ff && pte_user);
		/*
		 * write access is controlled by PKRU if it is a
		 * user access or CR0.WP = 1.
		 */
		check_write = check_pkey && wf && (uf || wp);

		/* PKRU.AD stops both read and write access. */
		pkey_bits = !!check_pkey;
		/* PKRU.WD stops write access. */
		pkey_bits |= (!!check_write) << 1;

		mmu->pkru_mask |= (pkey_bits & 3) << pfec;
	}
}

static void update_last_nonleaf_level(struct kvm_vcpu *vcpu, struct kvm_mmu *mmu)
{
	unsigned root_level = mmu->root_level;

	mmu->last_nonleaf_level = root_level;
	if (root_level == PT32_ROOT_LEVEL && is_pse(vcpu))
		mmu->last_nonleaf_level++;
}

static void paging64_init_context_common(struct kvm_vcpu *vcpu,
					 struct kvm_mmu *context,
					 int level)
{
	context->nx = is_nx(vcpu);
	context->root_level = level;

	reset_rsvds_bits_mask(vcpu, context);
	update_permission_bitmask(vcpu, context, false);
	update_pkru_bitmask(vcpu, context, false);
	update_last_nonleaf_level(vcpu, context);

	MMU_WARN_ON(!is_pae(vcpu));
	context->page_fault = paging64_page_fault;
	context->gva_to_gpa = paging64_gva_to_gpa;
	context->sync_page = paging64_sync_page;
	context->invlpg = paging64_invlpg;
	context->update_pte = paging64_update_pte;
	context->shadow_root_level = level;
	context->root_hpa = INVALID_PAGE;
	context->direct_map = false;
}

static void paging64_init_context(struct kvm_vcpu *vcpu,
				  struct kvm_mmu *context)
{
	int root_level = is_la57_mode(vcpu) ?
			 PT64_ROOT_5LEVEL : PT64_ROOT_4LEVEL;

	paging64_init_context_common(vcpu, context, root_level);
}

static void paging32_init_context(struct kvm_vcpu *vcpu,
				  struct kvm_mmu *context)
{
	context->nx = false;
	context->root_level = PT32_ROOT_LEVEL;

	reset_rsvds_bits_mask(vcpu, context);
	update_permission_bitmask(vcpu, context, false);
	update_pkru_bitmask(vcpu, context, false);
	update_last_nonleaf_level(vcpu, context);

	context->page_fault = paging32_page_fault;
	context->gva_to_gpa = paging32_gva_to_gpa;
	context->sync_page = paging32_sync_page;
	context->invlpg = paging32_invlpg;
	context->update_pte = paging32_update_pte;
	context->shadow_root_level = PT32E_ROOT_LEVEL;
	context->root_hpa = INVALID_PAGE;
	context->direct_map = false;
}

static void paging32E_init_context(struct kvm_vcpu *vcpu,
				   struct kvm_mmu *context)
{
	paging64_init_context_common(vcpu, context, PT32E_ROOT_LEVEL);
}

static void init_kvm_tdp_mmu(struct kvm_vcpu *vcpu)
{
	struct kvm_mmu *context = &vcpu->arch.mmu;

	context->base_role.word = 0;
	context->base_role.smm = is_smm(vcpu);
	context->base_role.ad_disabled = (shadow_accessed_mask == 0);
	context->page_fault = tdp_page_fault;
	context->sync_page = nonpaging_sync_page;
	context->invlpg = nonpaging_invlpg;
	context->update_pte = nonpaging_update_pte;
	context->shadow_root_level = kvm_x86_ops->get_tdp_level(vcpu);
	context->root_hpa = INVALID_PAGE;
	context->direct_map = true;
	context->set_cr3 = kvm_x86_ops->set_tdp_cr3;
	context->get_cr3 = get_cr3;
	context->get_pdptr = kvm_pdptr_read;
	context->inject_page_fault = kvm_inject_page_fault;

	if (!is_paging(vcpu)) {
		context->nx = false;
		context->gva_to_gpa = nonpaging_gva_to_gpa;
		context->root_level = 0;
	} else if (is_long_mode(vcpu)) {
		context->nx = is_nx(vcpu);
		context->root_level = is_la57_mode(vcpu) ?
				PT64_ROOT_5LEVEL : PT64_ROOT_4LEVEL;
		reset_rsvds_bits_mask(vcpu, context);
		context->gva_to_gpa = paging64_gva_to_gpa;
	} else if (is_pae(vcpu)) {
		context->nx = is_nx(vcpu);
		context->root_level = PT32E_ROOT_LEVEL;
		reset_rsvds_bits_mask(vcpu, context);
		context->gva_to_gpa = paging64_gva_to_gpa;
	} else {
		context->nx = false;
		context->root_level = PT32_ROOT_LEVEL;
		reset_rsvds_bits_mask(vcpu, context);
		context->gva_to_gpa = paging32_gva_to_gpa;
	}

	update_permission_bitmask(vcpu, context, false);
	update_pkru_bitmask(vcpu, context, false);
	update_last_nonleaf_level(vcpu, context);
	reset_tdp_shadow_zero_bits_mask(vcpu, context);
}

void kvm_init_shadow_mmu(struct kvm_vcpu *vcpu)
{
	bool smep = kvm_read_cr4_bits(vcpu, X86_CR4_SMEP);
	bool smap = kvm_read_cr4_bits(vcpu, X86_CR4_SMAP);
	struct kvm_mmu *context = &vcpu->arch.mmu;

	MMU_WARN_ON(VALID_PAGE(context->root_hpa));

	if (!is_paging(vcpu))
		nonpaging_init_context(vcpu, context);
	else if (is_long_mode(vcpu))
		paging64_init_context(vcpu, context);
	else if (is_pae(vcpu))
		paging32E_init_context(vcpu, context);
	else
		paging32_init_context(vcpu, context);

	context->base_role.nxe = is_nx(vcpu);
	context->base_role.cr4_pae = !!is_pae(vcpu);
	context->base_role.cr0_wp  = is_write_protection(vcpu);
	context->base_role.smep_andnot_wp
		= smep && !is_write_protection(vcpu);
	context->base_role.smap_andnot_wp
		= smap && !is_write_protection(vcpu);
	context->base_role.smm = is_smm(vcpu);
	reset_shadow_zero_bits_mask(vcpu, context);
}
EXPORT_SYMBOL_GPL(kvm_init_shadow_mmu);

void kvm_init_shadow_ept_mmu(struct kvm_vcpu *vcpu, bool execonly,
			     bool accessed_dirty)
{
	struct kvm_mmu *context = &vcpu->arch.mmu;

	MMU_WARN_ON(VALID_PAGE(context->root_hpa));

	context->shadow_root_level = PT64_ROOT_4LEVEL;

	context->nx = true;
	context->ept_ad = accessed_dirty;
	context->page_fault = ept_page_fault;
	context->gva_to_gpa = ept_gva_to_gpa;
	context->sync_page = ept_sync_page;
	context->invlpg = ept_invlpg;
	context->update_pte = ept_update_pte;
	context->root_level = PT64_ROOT_4LEVEL;
	context->root_hpa = INVALID_PAGE;
	context->direct_map = false;
	context->base_role.ad_disabled = !accessed_dirty;

	update_permission_bitmask(vcpu, context, true);
	update_pkru_bitmask(vcpu, context, true);
	reset_rsvds_bits_mask_ept(vcpu, context, execonly);
	reset_ept_shadow_zero_bits_mask(vcpu, context, execonly);
}
EXPORT_SYMBOL_GPL(kvm_init_shadow_ept_mmu);

static void init_kvm_softmmu(struct kvm_vcpu *vcpu)
{
	struct kvm_mmu *context = &vcpu->arch.mmu;

	kvm_init_shadow_mmu(vcpu);
	context->set_cr3           = kvm_x86_ops->set_cr3;
	context->get_cr3           = get_cr3;
	context->get_pdptr         = kvm_pdptr_read;
	context->inject_page_fault = kvm_inject_page_fault;
}

static void init_kvm_nested_mmu(struct kvm_vcpu *vcpu)
{
	struct kvm_mmu *g_context = &vcpu->arch.nested_mmu;

	g_context->get_cr3           = get_cr3;
	g_context->get_pdptr         = kvm_pdptr_read;
	g_context->inject_page_fault = kvm_inject_page_fault;

	/*
	 * Note that arch.mmu.gva_to_gpa translates l2_gpa to l1_gpa using
	 * L1's nested page tables (e.g. EPT12). The nested translation
	 * of l2_gva to l1_gpa is done by arch.nested_mmu.gva_to_gpa using
	 * L2's page tables as the first level of translation and L1's
	 * nested page tables as the second level of translation. Basically
	 * the gva_to_gpa functions between mmu and nested_mmu are swapped.
	 */
	if (!is_paging(vcpu)) {
		g_context->nx = false;
		g_context->root_level = 0;
		g_context->gva_to_gpa = nonpaging_gva_to_gpa_nested;
	} else if (is_long_mode(vcpu)) {
		g_context->nx = is_nx(vcpu);
		g_context->root_level = is_la57_mode(vcpu) ?
					PT64_ROOT_5LEVEL : PT64_ROOT_4LEVEL;
		reset_rsvds_bits_mask(vcpu, g_context);
		g_context->gva_to_gpa = paging64_gva_to_gpa_nested;
	} else if (is_pae(vcpu)) {
		g_context->nx = is_nx(vcpu);
		g_context->root_level = PT32E_ROOT_LEVEL;
		reset_rsvds_bits_mask(vcpu, g_context);
		g_context->gva_to_gpa = paging64_gva_to_gpa_nested;
	} else {
		g_context->nx = false;
		g_context->root_level = PT32_ROOT_LEVEL;
		reset_rsvds_bits_mask(vcpu, g_context);
		g_context->gva_to_gpa = paging32_gva_to_gpa_nested;
	}

	update_permission_bitmask(vcpu, g_context, false);
	update_pkru_bitmask(vcpu, g_context, false);
	update_last_nonleaf_level(vcpu, g_context);
}

static void init_kvm_mmu(struct kvm_vcpu *vcpu)
{
	if (mmu_is_nested(vcpu))
		init_kvm_nested_mmu(vcpu);
	else if (tdp_enabled)
		init_kvm_tdp_mmu(vcpu);
	else
		init_kvm_softmmu(vcpu);
}

void kvm_mmu_reset_context(struct kvm_vcpu *vcpu)
{
	kvm_mmu_unload(vcpu);
	init_kvm_mmu(vcpu);
}
EXPORT_SYMBOL_GPL(kvm_mmu_reset_context);

int kvm_mmu_load(struct kvm_vcpu *vcpu)
{
	int r;

	r = mmu_topup_memory_caches(vcpu);
	if (r)
		goto out;
	r = mmu_alloc_roots(vcpu);
	kvm_mmu_sync_roots(vcpu);
	if (r)
		goto out;
	/* set_cr3() should ensure TLB has been flushed */
	vcpu->arch.mmu.set_cr3(vcpu, vcpu->arch.mmu.root_hpa);
out:
	return r;
}
EXPORT_SYMBOL_GPL(kvm_mmu_load);

void kvm_mmu_unload(struct kvm_vcpu *vcpu)
{
	mmu_free_roots(vcpu);
	WARN_ON(VALID_PAGE(vcpu->arch.mmu.root_hpa));
}
EXPORT_SYMBOL_GPL(kvm_mmu_unload);

static void mmu_pte_write_new_pte(struct kvm_vcpu *vcpu,
				  struct kvm_mmu_page *sp, u64 *spte,
				  const void *new)
{
	if (sp->role.level != PT_PAGE_TABLE_LEVEL) {
		++vcpu->kvm->stat.mmu_pde_zapped;
		return;
        }

	++vcpu->kvm->stat.mmu_pte_updated;
	vcpu->arch.mmu.update_pte(vcpu, sp, spte, new);
}

static bool need_remote_flush(u64 old, u64 new)
{
	if (!is_shadow_present_pte(old))
		return false;
	if (!is_shadow_present_pte(new))
		return true;
	if ((old ^ new) & PT64_BASE_ADDR_MASK)
		return true;
	old ^= shadow_nx_mask;
	new ^= shadow_nx_mask;
	return (old & ~new & PT64_PERM_MASK) != 0;
}

static u64 mmu_pte_write_fetch_gpte(struct kvm_vcpu *vcpu, gpa_t *gpa,
				    const u8 *new, int *bytes)
{
	u64 gentry;
	int r;

	/*
	 * Assume that the pte write on a page table of the same type
	 * as the current vcpu paging mode since we update the sptes only
	 * when they have the same mode.
	 */
	if (is_pae(vcpu) && *bytes == 4) {
		/* Handle a 32-bit guest writing two halves of a 64-bit gpte */
		*gpa &= ~(gpa_t)7;
		*bytes = 8;
		r = kvm_vcpu_read_guest(vcpu, *gpa, &gentry, 8);
		if (r)
			gentry = 0;
		new = (const u8 *)&gentry;
	}

	switch (*bytes) {
	case 4:
		gentry = *(const u32 *)new;
		break;
	case 8:
		gentry = *(const u64 *)new;
		break;
	default:
		gentry = 0;
		break;
	}

	return gentry;
}

/*
 * If we're seeing too many writes to a page, it may no longer be a page table,
 * or we may be forking, in which case it is better to unmap the page.
 */
static bool detect_write_flooding(struct kvm_mmu_page *sp)
{
	/*
	 * Skip write-flooding detected for the sp whose level is 1, because
	 * it can become unsync, then the guest page is not write-protected.
	 */
	if (sp->role.level == PT_PAGE_TABLE_LEVEL)
		return false;

	atomic_inc(&sp->write_flooding_count);
	return atomic_read(&sp->write_flooding_count) >= 3;
}

/*
 * Misaligned accesses are too much trouble to fix up; also, they usually
 * indicate a page is not used as a page table.
 */
static bool detect_write_misaligned(struct kvm_mmu_page *sp, gpa_t gpa,
				    int bytes)
{
	unsigned offset, pte_size, misaligned;

	pgprintk("misaligned: gpa %llx bytes %d role %x\n",
		 gpa, bytes, sp->role.word);

	offset = offset_in_page(gpa);
	pte_size = sp->role.cr4_pae ? 8 : 4;

	/*
	 * Sometimes, the OS only writes the last one bytes to update status
	 * bits, for example, in linux, andb instruction is used in clear_bit().
	 */
	if (!(offset & (pte_size - 1)) && bytes == 1)
		return false;

	misaligned = (offset ^ (offset + bytes - 1)) & ~(pte_size - 1);
	misaligned |= bytes < 4;

	return misaligned;
}

static u64 *get_written_sptes(struct kvm_mmu_page *sp, gpa_t gpa, int *nspte)
{
	unsigned page_offset, quadrant;
	u64 *spte;
	int level;

	page_offset = offset_in_page(gpa);
	level = sp->role.level;
	*nspte = 1;
	if (!sp->role.cr4_pae) {
		page_offset <<= 1;	/* 32->64 */
		/*
		 * A 32-bit pde maps 4MB while the shadow pdes map
		 * only 2MB.  So we need to double the offset again
		 * and zap two pdes instead of one.
		 */
		if (level == PT32_ROOT_LEVEL) {
			page_offset &= ~7; /* kill rounding error */
			page_offset <<= 1;
			*nspte = 2;
		}
		quadrant = page_offset >> PAGE_SHIFT;
		page_offset &= ~PAGE_MASK;
		if (quadrant != sp->role.quadrant)
			return NULL;
	}

	spte = &sp->spt[page_offset / sizeof(*spte)];
	return spte;
}

static void kvm_mmu_pte_write(struct kvm_vcpu *vcpu, gpa_t gpa,
			      const u8 *new, int bytes,
			      struct kvm_page_track_notifier_node *node)
{
	gfn_t gfn = gpa >> PAGE_SHIFT;
	struct kvm_mmu_page *sp;
	LIST_HEAD(invalid_list);
	u64 entry, gentry, *spte;
	int npte;
	bool remote_flush, local_flush;
	union kvm_mmu_page_role mask = { };

	mask.cr0_wp = 1;
	mask.cr4_pae = 1;
	mask.nxe = 1;
	mask.smep_andnot_wp = 1;
	mask.smap_andnot_wp = 1;
	mask.smm = 1;
	mask.ad_disabled = 1;

	/*
	 * If we don't have indirect shadow pages, it means no page is
	 * write-protected, so we can exit simply.
	 */
	if (!ACCESS_ONCE(vcpu->kvm->arch.indirect_shadow_pages))
		return;

	remote_flush = local_flush = false;

	pgprintk("%s: gpa %llx bytes %d\n", __func__, gpa, bytes);

	gentry = mmu_pte_write_fetch_gpte(vcpu, &gpa, new, &bytes);

	/*
	 * No need to care whether allocation memory is successful
	 * or not since pte prefetch is skiped if it does not have
	 * enough objects in the cache.
	 */
	mmu_topup_memory_caches(vcpu);

	spin_lock(&vcpu->kvm->mmu_lock);
	++vcpu->kvm->stat.mmu_pte_write;
	kvm_mmu_audit(vcpu, AUDIT_PRE_PTE_WRITE);

	for_each_gfn_indirect_valid_sp(vcpu->kvm, sp, gfn) {
		if (detect_write_misaligned(sp, gpa, bytes) ||
		      detect_write_flooding(sp)) {
			kvm_mmu_prepare_zap_page(vcpu->kvm, sp, &invalid_list);
			++vcpu->kvm->stat.mmu_flooded;
			continue;
		}

		spte = get_written_sptes(sp, gpa, &npte);
		if (!spte)
			continue;

		local_flush = true;
		while (npte--) {
			entry = *spte;
			mmu_page_zap_pte(vcpu->kvm, sp, spte);
			if (gentry &&
			      !((sp->role.word ^ vcpu->arch.mmu.base_role.word)
			      & mask.word) && rmap_can_add(vcpu))
				mmu_pte_write_new_pte(vcpu, sp, spte, &gentry);
			if (need_remote_flush(entry, *spte))
				remote_flush = true;
			++spte;
		}
	}
	kvm_mmu_flush_or_zap(vcpu, &invalid_list, remote_flush, local_flush);
	kvm_mmu_audit(vcpu, AUDIT_POST_PTE_WRITE);
	spin_unlock(&vcpu->kvm->mmu_lock);
}

int kvm_mmu_unprotect_page_virt(struct kvm_vcpu *vcpu, gva_t gva)
{
	gpa_t gpa;
	int r;

	if (vcpu->arch.mmu.direct_map)
		return 0;

	gpa = kvm_mmu_gva_to_gpa_read(vcpu, gva, NULL);

	r = kvm_mmu_unprotect_page(vcpu->kvm, gpa >> PAGE_SHIFT);

	return r;
}
EXPORT_SYMBOL_GPL(kvm_mmu_unprotect_page_virt);

static int make_mmu_pages_available(struct kvm_vcpu *vcpu)
{
	LIST_HEAD(invalid_list);

	if (likely(kvm_mmu_available_pages(vcpu->kvm) >= KVM_MIN_FREE_MMU_PAGES))
		return 0;

	while (kvm_mmu_available_pages(vcpu->kvm) < KVM_REFILL_PAGES) {
		if (!prepare_zap_oldest_mmu_page(vcpu->kvm, &invalid_list))
			break;

		++vcpu->kvm->stat.mmu_recycled;
	}
	kvm_mmu_commit_zap_page(vcpu->kvm, &invalid_list);

	if (!kvm_mmu_available_pages(vcpu->kvm))
		return -ENOSPC;
	return 0;
}

int kvm_mmu_page_fault(struct kvm_vcpu *vcpu, gva_t cr2, u64 error_code,
		       void *insn, int insn_len)
{
	int r, emulation_type = EMULTYPE_RETRY;
	enum emulation_result er;
	bool direct = vcpu->arch.mmu.direct_map;

	/* With shadow page tables, fault_address contains a GVA or nGPA.  */
	if (vcpu->arch.mmu.direct_map) {
		vcpu->arch.gpa_available = true;
		vcpu->arch.gpa_val = cr2;
	}

	if (unlikely(error_code & PFERR_RSVD_MASK)) {
		r = handle_mmio_page_fault(vcpu, cr2, direct);
		if (r == RET_MMIO_PF_EMULATE) {
			emulation_type = 0;
			goto emulate;
		}
		if (r == RET_MMIO_PF_RETRY)
			return 1;
		if (r < 0)
			return r;
		/* Must be RET_MMIO_PF_INVALID.  */
	}

	r = vcpu->arch.mmu.page_fault(vcpu, cr2, lower_32_bits(error_code),
				      false);
	if (r < 0)
		return r;
	if (!r)
		return 1;

	/*
	 * Before emulating the instruction, check if the error code
	 * was due to a RO violation while translating the guest page.
	 * This can occur when using nested virtualization with nested
	 * paging in both guests. If true, we simply unprotect the page
	 * and resume the guest.
	 */
	if (vcpu->arch.mmu.direct_map &&
<<<<<<< HEAD
		error_code == PFERR_NESTED_GUEST_PAGE) {
=======
	    (error_code & PFERR_NESTED_GUEST_PAGE) == PFERR_NESTED_GUEST_PAGE) {
>>>>>>> 2bd6bf03
		kvm_mmu_unprotect_page(vcpu->kvm, gpa_to_gfn(cr2));
		return 1;
	}

	if (mmio_info_in_cache(vcpu, cr2, direct))
		emulation_type = 0;
emulate:
	er = x86_emulate_instruction(vcpu, cr2, emulation_type, insn, insn_len);

	switch (er) {
	case EMULATE_DONE:
		return 1;
	case EMULATE_USER_EXIT:
		++vcpu->stat.mmio_exits;
		/* fall through */
	case EMULATE_FAIL:
		return 0;
	default:
		BUG();
	}
}
EXPORT_SYMBOL_GPL(kvm_mmu_page_fault);

void kvm_mmu_invlpg(struct kvm_vcpu *vcpu, gva_t gva)
{
	vcpu->arch.mmu.invlpg(vcpu, gva);
	kvm_make_request(KVM_REQ_TLB_FLUSH, vcpu);
	++vcpu->stat.invlpg;
}
EXPORT_SYMBOL_GPL(kvm_mmu_invlpg);

void kvm_enable_tdp(void)
{
	tdp_enabled = true;
}
EXPORT_SYMBOL_GPL(kvm_enable_tdp);

void kvm_disable_tdp(void)
{
	tdp_enabled = false;
}
EXPORT_SYMBOL_GPL(kvm_disable_tdp);

static void free_mmu_pages(struct kvm_vcpu *vcpu)
{
	free_page((unsigned long)vcpu->arch.mmu.pae_root);
	if (vcpu->arch.mmu.lm_root != NULL)
		free_page((unsigned long)vcpu->arch.mmu.lm_root);
}

static int alloc_mmu_pages(struct kvm_vcpu *vcpu)
{
	struct page *page;
	int i;

	/*
	 * When emulating 32-bit mode, cr3 is only 32 bits even on x86_64.
	 * Therefore we need to allocate shadow page tables in the first
	 * 4GB of memory, which happens to fit the DMA32 zone.
	 */
	page = alloc_page(GFP_KERNEL | __GFP_DMA32);
	if (!page)
		return -ENOMEM;

	vcpu->arch.mmu.pae_root = page_address(page);
	for (i = 0; i < 4; ++i)
		vcpu->arch.mmu.pae_root[i] = INVALID_PAGE;

	return 0;
}

int kvm_mmu_create(struct kvm_vcpu *vcpu)
{
	vcpu->arch.walk_mmu = &vcpu->arch.mmu;
	vcpu->arch.mmu.root_hpa = INVALID_PAGE;
	vcpu->arch.mmu.translate_gpa = translate_gpa;
	vcpu->arch.nested_mmu.translate_gpa = translate_nested_gpa;

	return alloc_mmu_pages(vcpu);
}

void kvm_mmu_setup(struct kvm_vcpu *vcpu)
{
	MMU_WARN_ON(VALID_PAGE(vcpu->arch.mmu.root_hpa));

	init_kvm_mmu(vcpu);
}

static void kvm_mmu_invalidate_zap_pages_in_memslot(struct kvm *kvm,
			struct kvm_memory_slot *slot,
			struct kvm_page_track_notifier_node *node)
{
	kvm_mmu_invalidate_zap_all_pages(kvm);
}

void kvm_mmu_init_vm(struct kvm *kvm)
{
	struct kvm_page_track_notifier_node *node = &kvm->arch.mmu_sp_tracker;

	node->track_write = kvm_mmu_pte_write;
	node->track_flush_slot = kvm_mmu_invalidate_zap_pages_in_memslot;
	kvm_page_track_register_notifier(kvm, node);
}

void kvm_mmu_uninit_vm(struct kvm *kvm)
{
	struct kvm_page_track_notifier_node *node = &kvm->arch.mmu_sp_tracker;

	kvm_page_track_unregister_notifier(kvm, node);
}

/* The return value indicates if tlb flush on all vcpus is needed. */
typedef bool (*slot_level_handler) (struct kvm *kvm, struct kvm_rmap_head *rmap_head);

/* The caller should hold mmu-lock before calling this function. */
static bool
slot_handle_level_range(struct kvm *kvm, struct kvm_memory_slot *memslot,
			slot_level_handler fn, int start_level, int end_level,
			gfn_t start_gfn, gfn_t end_gfn, bool lock_flush_tlb)
{
	struct slot_rmap_walk_iterator iterator;
	bool flush = false;

	for_each_slot_rmap_range(memslot, start_level, end_level, start_gfn,
			end_gfn, &iterator) {
		if (iterator.rmap)
			flush |= fn(kvm, iterator.rmap);

		if (need_resched() || spin_needbreak(&kvm->mmu_lock)) {
			if (flush && lock_flush_tlb) {
				kvm_flush_remote_tlbs(kvm);
				flush = false;
			}
			cond_resched_lock(&kvm->mmu_lock);
		}
	}

	if (flush && lock_flush_tlb) {
		kvm_flush_remote_tlbs(kvm);
		flush = false;
	}

	return flush;
}

static bool
slot_handle_level(struct kvm *kvm, struct kvm_memory_slot *memslot,
		  slot_level_handler fn, int start_level, int end_level,
		  bool lock_flush_tlb)
{
	return slot_handle_level_range(kvm, memslot, fn, start_level,
			end_level, memslot->base_gfn,
			memslot->base_gfn + memslot->npages - 1,
			lock_flush_tlb);
}

static bool
slot_handle_all_level(struct kvm *kvm, struct kvm_memory_slot *memslot,
		      slot_level_handler fn, bool lock_flush_tlb)
{
	return slot_handle_level(kvm, memslot, fn, PT_PAGE_TABLE_LEVEL,
				 PT_MAX_HUGEPAGE_LEVEL, lock_flush_tlb);
}

static bool
slot_handle_large_level(struct kvm *kvm, struct kvm_memory_slot *memslot,
			slot_level_handler fn, bool lock_flush_tlb)
{
	return slot_handle_level(kvm, memslot, fn, PT_PAGE_TABLE_LEVEL + 1,
				 PT_MAX_HUGEPAGE_LEVEL, lock_flush_tlb);
}

static bool
slot_handle_leaf(struct kvm *kvm, struct kvm_memory_slot *memslot,
		 slot_level_handler fn, bool lock_flush_tlb)
{
	return slot_handle_level(kvm, memslot, fn, PT_PAGE_TABLE_LEVEL,
				 PT_PAGE_TABLE_LEVEL, lock_flush_tlb);
}

void kvm_zap_gfn_range(struct kvm *kvm, gfn_t gfn_start, gfn_t gfn_end)
{
	struct kvm_memslots *slots;
	struct kvm_memory_slot *memslot;
	int i;

	spin_lock(&kvm->mmu_lock);
	for (i = 0; i < KVM_ADDRESS_SPACE_NUM; i++) {
		slots = __kvm_memslots(kvm, i);
		kvm_for_each_memslot(memslot, slots) {
			gfn_t start, end;

			start = max(gfn_start, memslot->base_gfn);
			end = min(gfn_end, memslot->base_gfn + memslot->npages);
			if (start >= end)
				continue;

			slot_handle_level_range(kvm, memslot, kvm_zap_rmapp,
						PT_PAGE_TABLE_LEVEL, PT_MAX_HUGEPAGE_LEVEL,
						start, end - 1, true);
		}
	}

	spin_unlock(&kvm->mmu_lock);
}

static bool slot_rmap_write_protect(struct kvm *kvm,
				    struct kvm_rmap_head *rmap_head)
{
	return __rmap_write_protect(kvm, rmap_head, false);
}

void kvm_mmu_slot_remove_write_access(struct kvm *kvm,
				      struct kvm_memory_slot *memslot)
{
	bool flush;

	spin_lock(&kvm->mmu_lock);
	flush = slot_handle_all_level(kvm, memslot, slot_rmap_write_protect,
				      false);
	spin_unlock(&kvm->mmu_lock);

	/*
	 * kvm_mmu_slot_remove_write_access() and kvm_vm_ioctl_get_dirty_log()
	 * which do tlb flush out of mmu-lock should be serialized by
	 * kvm->slots_lock otherwise tlb flush would be missed.
	 */
	lockdep_assert_held(&kvm->slots_lock);

	/*
	 * We can flush all the TLBs out of the mmu lock without TLB
	 * corruption since we just change the spte from writable to
	 * readonly so that we only need to care the case of changing
	 * spte from present to present (changing the spte from present
	 * to nonpresent will flush all the TLBs immediately), in other
	 * words, the only case we care is mmu_spte_update() where we
	 * haved checked SPTE_HOST_WRITEABLE | SPTE_MMU_WRITEABLE
	 * instead of PT_WRITABLE_MASK, that means it does not depend
	 * on PT_WRITABLE_MASK anymore.
	 */
	if (flush)
		kvm_flush_remote_tlbs(kvm);
}

static bool kvm_mmu_zap_collapsible_spte(struct kvm *kvm,
					 struct kvm_rmap_head *rmap_head)
{
	u64 *sptep;
	struct rmap_iterator iter;
	int need_tlb_flush = 0;
	kvm_pfn_t pfn;
	struct kvm_mmu_page *sp;

restart:
	for_each_rmap_spte(rmap_head, &iter, sptep) {
		sp = page_header(__pa(sptep));
		pfn = spte_to_pfn(*sptep);

		/*
		 * We cannot do huge page mapping for indirect shadow pages,
		 * which are found on the last rmap (level = 1) when not using
		 * tdp; such shadow pages are synced with the page table in
		 * the guest, and the guest page table is using 4K page size
		 * mapping if the indirect sp has level = 1.
		 */
		if (sp->role.direct &&
			!kvm_is_reserved_pfn(pfn) &&
			PageTransCompoundMap(pfn_to_page(pfn))) {
			drop_spte(kvm, sptep);
			need_tlb_flush = 1;
			goto restart;
		}
	}

	return need_tlb_flush;
}

void kvm_mmu_zap_collapsible_sptes(struct kvm *kvm,
				   const struct kvm_memory_slot *memslot)
{
	/* FIXME: const-ify all uses of struct kvm_memory_slot.  */
	spin_lock(&kvm->mmu_lock);
	slot_handle_leaf(kvm, (struct kvm_memory_slot *)memslot,
			 kvm_mmu_zap_collapsible_spte, true);
	spin_unlock(&kvm->mmu_lock);
}

void kvm_mmu_slot_leaf_clear_dirty(struct kvm *kvm,
				   struct kvm_memory_slot *memslot)
{
	bool flush;

	spin_lock(&kvm->mmu_lock);
	flush = slot_handle_leaf(kvm, memslot, __rmap_clear_dirty, false);
	spin_unlock(&kvm->mmu_lock);

	lockdep_assert_held(&kvm->slots_lock);

	/*
	 * It's also safe to flush TLBs out of mmu lock here as currently this
	 * function is only used for dirty logging, in which case flushing TLB
	 * out of mmu lock also guarantees no dirty pages will be lost in
	 * dirty_bitmap.
	 */
	if (flush)
		kvm_flush_remote_tlbs(kvm);
}
EXPORT_SYMBOL_GPL(kvm_mmu_slot_leaf_clear_dirty);

void kvm_mmu_slot_largepage_remove_write_access(struct kvm *kvm,
					struct kvm_memory_slot *memslot)
{
	bool flush;

	spin_lock(&kvm->mmu_lock);
	flush = slot_handle_large_level(kvm, memslot, slot_rmap_write_protect,
					false);
	spin_unlock(&kvm->mmu_lock);

	/* see kvm_mmu_slot_remove_write_access */
	lockdep_assert_held(&kvm->slots_lock);

	if (flush)
		kvm_flush_remote_tlbs(kvm);
}
EXPORT_SYMBOL_GPL(kvm_mmu_slot_largepage_remove_write_access);

void kvm_mmu_slot_set_dirty(struct kvm *kvm,
			    struct kvm_memory_slot *memslot)
{
	bool flush;

	spin_lock(&kvm->mmu_lock);
	flush = slot_handle_all_level(kvm, memslot, __rmap_set_dirty, false);
	spin_unlock(&kvm->mmu_lock);

	lockdep_assert_held(&kvm->slots_lock);

	/* see kvm_mmu_slot_leaf_clear_dirty */
	if (flush)
		kvm_flush_remote_tlbs(kvm);
}
EXPORT_SYMBOL_GPL(kvm_mmu_slot_set_dirty);

#define BATCH_ZAP_PAGES	10
static void kvm_zap_obsolete_pages(struct kvm *kvm)
{
	struct kvm_mmu_page *sp, *node;
	int batch = 0;

restart:
	list_for_each_entry_safe_reverse(sp, node,
	      &kvm->arch.active_mmu_pages, link) {
		int ret;

		/*
		 * No obsolete page exists before new created page since
		 * active_mmu_pages is the FIFO list.
		 */
		if (!is_obsolete_sp(kvm, sp))
			break;

		/*
		 * Since we are reversely walking the list and the invalid
		 * list will be moved to the head, skip the invalid page
		 * can help us to avoid the infinity list walking.
		 */
		if (sp->role.invalid)
			continue;

		/*
		 * Need not flush tlb since we only zap the sp with invalid
		 * generation number.
		 */
		if (batch >= BATCH_ZAP_PAGES &&
		      cond_resched_lock(&kvm->mmu_lock)) {
			batch = 0;
			goto restart;
		}

		ret = kvm_mmu_prepare_zap_page(kvm, sp,
				&kvm->arch.zapped_obsolete_pages);
		batch += ret;

		if (ret)
			goto restart;
	}

	/*
	 * Should flush tlb before free page tables since lockless-walking
	 * may use the pages.
	 */
	kvm_mmu_commit_zap_page(kvm, &kvm->arch.zapped_obsolete_pages);
}

/*
 * Fast invalidate all shadow pages and use lock-break technique
 * to zap obsolete pages.
 *
 * It's required when memslot is being deleted or VM is being
 * destroyed, in these cases, we should ensure that KVM MMU does
 * not use any resource of the being-deleted slot or all slots
 * after calling the function.
 */
void kvm_mmu_invalidate_zap_all_pages(struct kvm *kvm)
{
	spin_lock(&kvm->mmu_lock);
	trace_kvm_mmu_invalidate_zap_all_pages(kvm);
	kvm->arch.mmu_valid_gen++;

	/*
	 * Notify all vcpus to reload its shadow page table
	 * and flush TLB. Then all vcpus will switch to new
	 * shadow page table with the new mmu_valid_gen.
	 *
	 * Note: we should do this under the protection of
	 * mmu-lock, otherwise, vcpu would purge shadow page
	 * but miss tlb flush.
	 */
	kvm_reload_remote_mmus(kvm);

	kvm_zap_obsolete_pages(kvm);
	spin_unlock(&kvm->mmu_lock);
}

static bool kvm_has_zapped_obsolete_pages(struct kvm *kvm)
{
	return unlikely(!list_empty_careful(&kvm->arch.zapped_obsolete_pages));
}

void kvm_mmu_invalidate_mmio_sptes(struct kvm *kvm, struct kvm_memslots *slots)
{
	/*
	 * The very rare case: if the generation-number is round,
	 * zap all shadow pages.
	 */
	if (unlikely((slots->generation & MMIO_GEN_MASK) == 0)) {
		kvm_debug_ratelimited("kvm: zapping shadow pages for mmio generation wraparound\n");
		kvm_mmu_invalidate_zap_all_pages(kvm);
	}
}

static unsigned long
mmu_shrink_scan(struct shrinker *shrink, struct shrink_control *sc)
{
	struct kvm *kvm;
	int nr_to_scan = sc->nr_to_scan;
	unsigned long freed = 0;

	spin_lock(&kvm_lock);

	list_for_each_entry(kvm, &vm_list, vm_list) {
		int idx;
		LIST_HEAD(invalid_list);

		/*
		 * Never scan more than sc->nr_to_scan VM instances.
		 * Will not hit this condition practically since we do not try
		 * to shrink more than one VM and it is very unlikely to see
		 * !n_used_mmu_pages so many times.
		 */
		if (!nr_to_scan--)
			break;
		/*
		 * n_used_mmu_pages is accessed without holding kvm->mmu_lock
		 * here. We may skip a VM instance errorneosly, but we do not
		 * want to shrink a VM that only started to populate its MMU
		 * anyway.
		 */
		if (!kvm->arch.n_used_mmu_pages &&
		      !kvm_has_zapped_obsolete_pages(kvm))
			continue;

		idx = srcu_read_lock(&kvm->srcu);
		spin_lock(&kvm->mmu_lock);

		if (kvm_has_zapped_obsolete_pages(kvm)) {
			kvm_mmu_commit_zap_page(kvm,
			      &kvm->arch.zapped_obsolete_pages);
			goto unlock;
		}

		if (prepare_zap_oldest_mmu_page(kvm, &invalid_list))
			freed++;
		kvm_mmu_commit_zap_page(kvm, &invalid_list);

unlock:
		spin_unlock(&kvm->mmu_lock);
		srcu_read_unlock(&kvm->srcu, idx);

		/*
		 * unfair on small ones
		 * per-vm shrinkers cry out
		 * sadness comes quickly
		 */
		list_move_tail(&kvm->vm_list, &vm_list);
		break;
	}

	spin_unlock(&kvm_lock);
	return freed;
}

static unsigned long
mmu_shrink_count(struct shrinker *shrink, struct shrink_control *sc)
{
	return percpu_counter_read_positive(&kvm_total_used_mmu_pages);
}

static struct shrinker mmu_shrinker = {
	.count_objects = mmu_shrink_count,
	.scan_objects = mmu_shrink_scan,
	.seeks = DEFAULT_SEEKS * 10,
};

static void mmu_destroy_caches(void)
{
	if (pte_list_desc_cache)
		kmem_cache_destroy(pte_list_desc_cache);
	if (mmu_page_header_cache)
		kmem_cache_destroy(mmu_page_header_cache);
}

int kvm_mmu_module_init(void)
{
	kvm_mmu_clear_all_pte_masks();

	pte_list_desc_cache = kmem_cache_create("pte_list_desc",
					    sizeof(struct pte_list_desc),
					    0, 0, NULL);
	if (!pte_list_desc_cache)
		goto nomem;

	mmu_page_header_cache = kmem_cache_create("kvm_mmu_page_header",
						  sizeof(struct kvm_mmu_page),
						  0, 0, NULL);
	if (!mmu_page_header_cache)
		goto nomem;

	if (percpu_counter_init(&kvm_total_used_mmu_pages, 0, GFP_KERNEL))
		goto nomem;

	register_shrinker(&mmu_shrinker);

	return 0;

nomem:
	mmu_destroy_caches();
	return -ENOMEM;
}

/*
 * Caculate mmu pages needed for kvm.
 */
unsigned int kvm_mmu_calculate_mmu_pages(struct kvm *kvm)
{
	unsigned int nr_mmu_pages;
	unsigned int  nr_pages = 0;
	struct kvm_memslots *slots;
	struct kvm_memory_slot *memslot;
	int i;

	for (i = 0; i < KVM_ADDRESS_SPACE_NUM; i++) {
		slots = __kvm_memslots(kvm, i);

		kvm_for_each_memslot(memslot, slots)
			nr_pages += memslot->npages;
	}

	nr_mmu_pages = nr_pages * KVM_PERMILLE_MMU_PAGES / 1000;
	nr_mmu_pages = max(nr_mmu_pages,
			   (unsigned int) KVM_MIN_ALLOC_MMU_PAGES);

	return nr_mmu_pages;
}

void kvm_mmu_destroy(struct kvm_vcpu *vcpu)
{
	kvm_mmu_unload(vcpu);
	free_mmu_pages(vcpu);
	mmu_free_memory_caches(vcpu);
}

void kvm_mmu_module_exit(void)
{
	mmu_destroy_caches();
	percpu_counter_destroy(&kvm_total_used_mmu_pages);
	unregister_shrinker(&mmu_shrinker);
	mmu_audit_disable();
}<|MERGE_RESOLUTION|>--- conflicted
+++ resolved
@@ -4945,11 +4945,7 @@
 	 * and resume the guest.
 	 */
 	if (vcpu->arch.mmu.direct_map &&
-<<<<<<< HEAD
-		error_code == PFERR_NESTED_GUEST_PAGE) {
-=======
 	    (error_code & PFERR_NESTED_GUEST_PAGE) == PFERR_NESTED_GUEST_PAGE) {
->>>>>>> 2bd6bf03
 		kvm_mmu_unprotect_page(vcpu->kvm, gpa_to_gfn(cr2));
 		return 1;
 	}
