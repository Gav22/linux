--- conflicted
+++ resolved
@@ -93,10 +93,6 @@
 	pinctrl-0 = <&rmii_pins>;
 	phy-mode = "rmii";
 	phy-handle = <&ext_rmii_phy1>;
-<<<<<<< HEAD
-	status = "okay";
-
-=======
 	phy-supply = <&reg_dc1sw>;
 	status = "okay";
 };
@@ -104,7 +100,6 @@
 &hdmi {
 	hvcc-supply = <&reg_dldo1>;
 	status = "okay";
->>>>>>> 4b5c56de
 };
 
 &i2c1 {
@@ -124,13 +119,10 @@
 	};
 };
 
-<<<<<<< HEAD
-=======
 &mixer1 {
 	status = "okay";
 };
 
->>>>>>> 4b5c56de
 &mmc0 {
 	pinctrl-names = "default";
 	pinctrl-0 = <&mmc0_pins>;
