--- conflicted
+++ resolved
@@ -147,15 +147,12 @@
 
 #include "axp803.dtsi"
 
-<<<<<<< HEAD
 &reg_aldo1 {
 	regulator-min-microvolt = <2800000>;
 	regulator-max-microvolt = <2800000>;
 	regulator-name = "vcc-csi";
 };
 
-=======
->>>>>>> 2bd6bf03
 &reg_aldo2 {
 	regulator-always-on;
 	regulator-min-microvolt = <1800000>;
@@ -165,13 +162,8 @@
 
 &reg_aldo3 {
 	regulator-always-on;
-<<<<<<< HEAD
-	regulator-min-microvolt = <2700000>;
-	regulator-max-microvolt = <3300000>;
-=======
 	regulator-min-microvolt = <3000000>;
 	regulator-max-microvolt = <3000000>;
->>>>>>> 2bd6bf03
 	regulator-name = "vcc-pll-avcc";
 };
 
@@ -188,23 +180,13 @@
 
 &reg_dcdc2 {
 	regulator-always-on;
-<<<<<<< HEAD
-	regulator-min-microvolt = <1000000>;
-=======
 	regulator-min-microvolt = <1040000>;
->>>>>>> 2bd6bf03
 	regulator-max-microvolt = <1300000>;
 	regulator-name = "vdd-cpux";
 };
 
 /* DCDC3 is polyphased with DCDC2 */
 
-<<<<<<< HEAD
-&reg_dcdc5 {
-	regulator-always-on;
-	regulator-min-microvolt = <1500000>;
-	regulator-max-microvolt = <1500000>;
-=======
 /*
  * The DRAM chips used by Pine64 boards are DDR3L-compatible, so they can
  * work at 1.35V with less power consumption.
@@ -214,7 +196,6 @@
 	regulator-always-on;
 	regulator-min-microvolt = <1360000>;
 	regulator-max-microvolt = <1360000>;
->>>>>>> 2bd6bf03
 	regulator-name = "vcc-dram";
 };
 
@@ -237,15 +218,12 @@
 	regulator-name = "vcc-mipi";
 };
 
-<<<<<<< HEAD
 &reg_dldo3 {
 	regulator-min-microvolt = <3300000>;
 	regulator-max-microvolt = <3300000>;
 	regulator-name = "avdd-csi";
 };
 
-=======
->>>>>>> 2bd6bf03
 &reg_dldo4 {
 	regulator-min-microvolt = <3300000>;
 	regulator-max-microvolt = <3300000>;
@@ -258,29 +236,23 @@
 	regulator-name = "cpvdd";
 };
 
-<<<<<<< HEAD
 &reg_eldo3 {
 	regulator-min-microvolt = <1800000>;
 	regulator-max-microvolt = <1800000>;
 	regulator-name = "vdd-1v8-csi";
 };
 
-=======
->>>>>>> 2bd6bf03
 &reg_fldo1 {
 	regulator-min-microvolt = <1200000>;
 	regulator-max-microvolt = <1200000>;
 	regulator-name = "vcc-1v2-hsic";
 };
 
-<<<<<<< HEAD
-=======
 /*
  * The A64 chip cannot work without this regulator off, although
  * it seems to be only driving the AR100 core.
  * Maybe we don't still know well about CPUs domain.
  */
->>>>>>> 2bd6bf03
 &reg_fldo2 {
 	regulator-always-on;
 	regulator-min-microvolt = <1100000>;
