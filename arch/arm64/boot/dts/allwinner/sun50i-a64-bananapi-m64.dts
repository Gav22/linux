--- conflicted
+++ resolved
@@ -66,15 +66,13 @@
 	};
 };
 
-<<<<<<< HEAD
 &emac {
 	pinctrl-names = "default";
 	pinctrl-0 = <&rgmii_pins>;
 	phy-mode = "rgmii";
 	phy-handle = <&ext_rgmii_phy>;
-=======
+}
 &ehci1 {
->>>>>>> 2bd6bf03
 	status = "okay";
 };
 
