/*
 * Copyright (c) 2016 ARM Ltd.
 *
 * This file is dual-licensed: you can use it either under the terms
 * of the GPL or the X11 license, at your option. Note that this dual
 * licensing only applies to this file, and not this project as a
 * whole.
 *
 *  a) This library is free software; you can redistribute it and/or
 *     modify it under the terms of the GNU General Public License as
 *     published by the Free Software Foundation; either version 2 of the
 *     License, or (at your option) any later version.
 *
 *     This library is distributed in the hope that it will be useful,
 *     but WITHOUT ANY WARRANTY; without even the implied warranty of
 *     MERCHANTABILITY or FITNESS FOR A PARTICULAR PURPOSE.  See the
 *     GNU General Public License for more details.
 *
 * Or, alternatively,
 *
 *  b) Permission is hereby granted, free of charge, to any person
 *     obtaining a copy of this software and associated documentation
 *     files (the "Software"), to deal in the Software without
 *     restriction, including without limitation the rights to use,
 *     copy, modify, merge, publish, distribute, sublicense, and/or
 *     sell copies of the Software, and to permit persons to whom the
 *     Software is furnished to do so, subject to the following
 *     conditions:
 *
 *     The above copyright notice and this permission notice shall be
 *     included in all copies or substantial portions of the Software.
 *
 *     THE SOFTWARE IS PROVIDED "AS IS", WITHOUT WARRANTY OF ANY KIND,
 *     EXPRESS OR IMPLIED, INCLUDING BUT NOT LIMITED TO THE WARRANTIES
 *     OF MERCHANTABILITY, FITNESS FOR A PARTICULAR PURPOSE AND
 *     NONINFRINGEMENT. IN NO EVENT SHALL THE AUTHORS OR COPYRIGHT
 *     HOLDERS BE LIABLE FOR ANY CLAIM, DAMAGES OR OTHER LIABILITY,
 *     WHETHER IN AN ACTION OF CONTRACT, TORT OR OTHERWISE, ARISING
 *     FROM, OUT OF OR IN CONNECTION WITH THE SOFTWARE OR THE USE OR
 *     OTHER DEALINGS IN THE SOFTWARE.
 */

/dts-v1/;

#include "sun50i-a64.dtsi"

#include <dt-bindings/gpio/gpio.h>

/ {
	model = "BananaPi-M64";
	compatible = "sinovoip,bananapi-m64", "allwinner,sun50i-a64";

	aliases {
		ethernet0 = &emac;
		serial0 = &uart0;
		serial1 = &uart1;
	};

	chosen {
		stdout-path = "serial0:115200n8";
	};

	wifi_pwrseq: wifi_pwrseq {
		compatible = "mmc-pwrseq-simple";
		reset-gpios = <&r_pio 0 2 GPIO_ACTIVE_LOW>; /* PL2 */
	};
};

<<<<<<< HEAD
=======
&de {
	status = "okay";
};

&ehci1 {
	status = "okay";
};

>>>>>>> 4b5c56de
&emac {
	pinctrl-names = "default";
	pinctrl-0 = <&rgmii_pins>;
	phy-mode = "rgmii";
	phy-handle = <&ext_rgmii_phy>;
<<<<<<< HEAD
=======
	phy-supply = <&reg_dc1sw>;
	status = "okay";
};

&hdmi {
	hvcc-supply = <&reg_dldo1>;
>>>>>>> 4b5c56de
	status = "okay";
};

&i2c1 {
	pinctrl-names = "default";
	pinctrl-0 = <&i2c1_pins>;
	status = "okay";
};

&i2c1_pins {
	bias-pull-up;
};

&mdio {
	ext_rgmii_phy: ethernet-phy@1 {
		compatible = "ethernet-phy-ieee802.3-c22";
		reg = <1>;
	};
};

<<<<<<< HEAD
=======
&mixer1 {
	status = "okay";
};

>>>>>>> 4b5c56de
&mmc0 {
	pinctrl-names = "default";
	pinctrl-0 = <&mmc0_pins>;
	vmmc-supply = <&reg_dcdc1>;
	cd-gpios = <&pio 5 6 GPIO_ACTIVE_HIGH>;
	cd-inverted;
	disable-wp;
	bus-width = <4>;
	status = "okay";
};

&mmc1 {
	pinctrl-names = "default";
	pinctrl-0 = <&mmc1_pins>;
	vmmc-supply = <&reg_dldo2>;
	vqmmc-supply = <&reg_dldo4>;
	mmc-pwrseq = <&wifi_pwrseq>;
	bus-width = <4>;
	non-removable;
	status = "okay";

	brcmf: wifi@1 {
		reg = <1>;
		compatible = "brcm,bcm4329-fmac";
		interrupt-parent = <&r_pio>;
		interrupts = <0 3 IRQ_TYPE_LEVEL_LOW>; /* PL3 */
		interrupt-names = "host-wake";
	};
};

&mmc2 {
	pinctrl-names = "default";
	pinctrl-0 = <&mmc2_pins>;
	vmmc-supply = <&reg_dcdc1>;
	bus-width = <8>;
	non-removable;
	cap-mmc-hw-reset;
	status = "okay";
};

&ohci1 {
	status = "okay";
};

&r_rsb {
	status = "okay";

	axp803: pmic@3a3 {
		compatible = "x-powers,axp803";
		reg = <0x3a3>;
		interrupt-parent = <&r_intc>;
		interrupts = <0 IRQ_TYPE_LEVEL_LOW>;
	};
};

#include "axp803.dtsi"

&reg_aldo2 {
	regulator-always-on;
	regulator-min-microvolt = <1800000>;
	regulator-max-microvolt = <3300000>;
	regulator-name = "vcc-pl";
};

&reg_aldo3 {
	regulator-always-on;
	regulator-min-microvolt = <3000000>;
	regulator-max-microvolt = <3000000>;
	regulator-name = "vcc-pll-avcc";
};

&reg_dc1sw {
	regulator-name = "vcc-phy";
};

&reg_dcdc1 {
	regulator-always-on;
	regulator-min-microvolt = <3300000>;
	regulator-max-microvolt = <3300000>;
	regulator-name = "vcc-3v3";
};

&reg_dcdc2 {
	regulator-always-on;
	regulator-min-microvolt = <1040000>;
	regulator-max-microvolt = <1300000>;
	regulator-name = "vdd-cpux";
};

/* DCDC3 is polyphased with DCDC2 */

&reg_dcdc5 {
	regulator-always-on;
	regulator-min-microvolt = <1500000>;
	regulator-max-microvolt = <1500000>;
	regulator-name = "vcc-dram";
};

&reg_dcdc6 {
	regulator-always-on;
	regulator-min-microvolt = <1100000>;
	regulator-max-microvolt = <1100000>;
	regulator-name = "vdd-sys";
};

&reg_dldo1 {
	regulator-min-microvolt = <3300000>;
	regulator-max-microvolt = <3300000>;
	regulator-name = "vcc-hdmi-dsi";
};

&reg_dldo2 {
	regulator-min-microvolt = <3300000>;
	regulator-max-microvolt = <3300000>;
	regulator-name = "vcc-wifi";
};

&reg_dldo4 {
	regulator-min-microvolt = <1800000>;
	regulator-max-microvolt = <3300000>;
	regulator-name = "vcc-wifi-io";
};

&reg_eldo1 {
	regulator-min-microvolt = <1800000>;
	regulator-max-microvolt = <1800000>;
	regulator-name = "cpvdd";
};

&reg_fldo1 {
	regulator-min-microvolt = <1200000>;
	regulator-max-microvolt = <1200000>;
	regulator-name = "vcc-1v2-hsic";
};

/*
 * The A64 chip cannot work without this regulator off, although
 * it seems to be only driving the AR100 core.
 * Maybe we don't still know well about CPUs domain.
 */
&reg_fldo2 {
	regulator-always-on;
	regulator-min-microvolt = <1100000>;
	regulator-max-microvolt = <1100000>;
	regulator-name = "vdd-cpus";
};

&reg_rtc_ldo {
	regulator-name = "vcc-rtc";
};

&tcon1 {
	status = "okay";
};

&uart0 {
	pinctrl-names = "default";
	pinctrl-0 = <&uart0_pins_a>;
	status = "okay";
};

&uart1 {
	pinctrl-names = "default";
	pinctrl-0 = <&uart1_pins>, <&uart1_rts_cts_pins>;
	status = "okay";
};

&usbphy {
	status = "okay";
};<|MERGE_RESOLUTION|>--- conflicted
+++ resolved
@@ -66,8 +66,6 @@
 	};
 };
 
-<<<<<<< HEAD
-=======
 &de {
 	status = "okay";
 };
@@ -76,21 +74,17 @@
 	status = "okay";
 };
 
->>>>>>> 4b5c56de
 &emac {
 	pinctrl-names = "default";
 	pinctrl-0 = <&rgmii_pins>;
 	phy-mode = "rgmii";
 	phy-handle = <&ext_rgmii_phy>;
-<<<<<<< HEAD
-=======
 	phy-supply = <&reg_dc1sw>;
 	status = "okay";
 };
 
 &hdmi {
 	hvcc-supply = <&reg_dldo1>;
->>>>>>> 4b5c56de
 	status = "okay";
 };
 
@@ -111,13 +105,10 @@
 	};
 };
 
-<<<<<<< HEAD
-=======
 &mixer1 {
 	status = "okay";
 };
 
->>>>>>> 4b5c56de
 &mmc0 {
 	pinctrl-names = "default";
 	pinctrl-0 = <&mmc0_pins>;
