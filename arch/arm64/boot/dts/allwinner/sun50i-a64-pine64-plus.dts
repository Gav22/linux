--- conflicted
+++ resolved
@@ -52,11 +52,7 @@
 &emac {
 	pinctrl-names = "default";
 	pinctrl-0 = <&rgmii_pins>;
-<<<<<<< HEAD
-	phy-mode = "rgmii";
-=======
 	phy-mode = "rgmii-txid";
->>>>>>> 4b5c56de
 	phy-handle = <&ext_rgmii_phy>;
 	status = "okay";
 };
