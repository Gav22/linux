--- conflicted
+++ resolved
@@ -157,13 +157,10 @@
 	status = "okay";
 };
 
-<<<<<<< HEAD
-=======
 &hdmi {
 	status = "okay";
 };
 
->>>>>>> 4b5c56de
 &ir {
 	pinctrl-names = "default";
 	pinctrl-0 = <&ir_pins_a>;
@@ -177,13 +174,10 @@
 	};
 };
 
-<<<<<<< HEAD
-=======
 &mixer0 {
 	status = "okay";
 };
 
->>>>>>> 4b5c56de
 &mmc0 {
 	pinctrl-names = "default";
 	pinctrl-0 = <&mmc0_pins_a>, <&mmc0_cd_pin>;
