--- conflicted
+++ resolved
@@ -702,8 +702,6 @@
 			};
 		};
 
-<<<<<<< HEAD
-=======
 		mali: gpu@1c40000 {
 			compatible = "allwinner,sun50i-a64-mali",
 				     "allwinner,sun7i-a20-mali", "arm,mali-400";
@@ -731,7 +729,6 @@
 			assigned-clock-rates = <384000000>;
 		};
 
->>>>>>> 4b5c56de
 		gic: interrupt-controller@1c81000 {
 			compatible = "arm,gic-400";
 			reg = <0x01c81000 0x1000>,
