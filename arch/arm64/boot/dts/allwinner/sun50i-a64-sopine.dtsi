/*
 * Copyright (c) 2017 Icenowy Zheng <icenowy@aosc.xyz>
 *
 * Based on sun50i-a64-pine64.dts, which is:
 *   Copyright (c) 2016 ARM Ltd.
 *
 * This file is dual-licensed: you can use it either under the terms
 * of the GPL or the X11 license, at your option. Note that this dual
 * licensing only applies to this file, and not this project as a
 * whole.
 *
 *  a) This library is free software; you can redistribute it and/or
 *     modify it under the terms of the GNU General Public License as
 *     published by the Free Software Foundation; either version 2 of the
 *     License, or (at your option) any later version.
 *
 *     This library is distributed in the hope that it will be useful,
 *     but WITHOUT ANY WARRANTY; without even the implied warranty of
 *     MERCHANTABILITY or FITNESS FOR A PARTICULAR PURPOSE.  See the
 *     GNU General Public License for more details.
 *
 * Or, alternatively,
 *
 *  b) Permission is hereby granted, free of charge, to any person
 *     obtaining a copy of this software and associated documentation
 *     files (the "Software"), to deal in the Software without
 *     restriction, including without limitation the rights to use,
 *     copy, modify, merge, publish, distribute, sublicense, and/or
 *     sell copies of the Software, and to permit persons to whom the
 *     Software is furnished to do so, subject to the following
 *     conditions:
 *
 *     The above copyright notice and this permission notice shall be
 *     included in all copies or substantial portions of the Software.
 *
 *     THE SOFTWARE IS PROVIDED "AS IS", WITHOUT WARRANTY OF ANY KIND,
 *     EXPRESS OR IMPLIED, INCLUDING BUT NOT LIMITED TO THE WARRANTIES
 *     OF MERCHANTABILITY, FITNESS FOR A PARTICULAR PURPOSE AND
 *     NONINFRINGEMENT. IN NO EVENT SHALL THE AUTHORS OR COPYRIGHT
 *     HOLDERS BE LIABLE FOR ANY CLAIM, DAMAGES OR OTHER LIABILITY,
 *     WHETHER IN AN ACTION OF CONTRACT, TORT OR OTHERWISE, ARISING
 *     FROM, OUT OF OR IN CONNECTION WITH THE SOFTWARE OR THE USE OR
 *     OTHER DEALINGS IN THE SOFTWARE.
 */

#include "sun50i-a64.dtsi"

&mmc0 {
	pinctrl-names = "default";
	pinctrl-0 = <&mmc0_pins>;
	vmmc-supply = <&reg_dcdc1>;
	non-removable;
	disable-wp;
	bus-width = <4>;
	status = "okay";
};

&r_rsb {
	status = "okay";

	axp803: pmic@3a3 {
		compatible = "x-powers,axp803";
		reg = <0x3a3>;
		interrupt-parent = <&r_intc>;
		interrupts = <0 IRQ_TYPE_LEVEL_LOW>;
	};
};

#include "axp803.dtsi"

&reg_aldo2 {
	regulator-always-on;
	regulator-min-microvolt = <1800000>;
	regulator-max-microvolt = <3300000>;
	regulator-name = "vcc-pl";
};

&reg_aldo3 {
	regulator-always-on;
	regulator-min-microvolt = <3000000>;
	regulator-max-microvolt = <3000000>;
	regulator-name = "vcc-pll-avcc";
};

&reg_dcdc1 {
	regulator-always-on;
	regulator-min-microvolt = <3300000>;
	regulator-max-microvolt = <3300000>;
	regulator-name = "vcc-3v3";
};

&reg_dcdc2 {
	regulator-always-on;
<<<<<<< HEAD
	regulator-min-microvolt = <1000000>;
=======
	regulator-min-microvolt = <1040000>;
>>>>>>> 2bd6bf03
	regulator-max-microvolt = <1300000>;
	regulator-name = "vdd-cpux";
};

/* DCDC3 is polyphased with DCDC2 */

&reg_dcdc5 {
	regulator-always-on;
	regulator-min-microvolt = <1200000>;
	regulator-max-microvolt = <1200000>;
	regulator-name = "vcc-dram";
};

&reg_dcdc6 {
	regulator-always-on;
	regulator-min-microvolt = <1100000>;
	regulator-max-microvolt = <1100000>;
	regulator-name = "vdd-sys";
};

&reg_eldo1 {
	regulator-always-on;
	regulator-min-microvolt = <1800000>;
	regulator-max-microvolt = <1800000>;
	regulator-name = "vdd-1v8-lpddr";
};

<<<<<<< HEAD
=======
&reg_fldo1 {
	regulator-min-microvolt = <1200000>;
	regulator-max-microvolt = <1200000>;
	regulator-name = "vcc-1v2-hsic";
};

>>>>>>> 2bd6bf03
/*
 * The A64 chip cannot work without this regulator off, although
 * it seems to be only driving the AR100 core.
 * Maybe we don't still know well about CPUs domain.
 */
&reg_fldo2 {
	regulator-always-on;
	regulator-min-microvolt = <1100000>;
	regulator-max-microvolt = <1100000>;
	regulator-name = "vdd-cpus";
};

&reg_rtc_ldo {
	regulator-name = "vcc-rtc";
};<|MERGE_RESOLUTION|>--- conflicted
+++ resolved
@@ -91,11 +91,7 @@
 
 &reg_dcdc2 {
 	regulator-always-on;
-<<<<<<< HEAD
-	regulator-min-microvolt = <1000000>;
-=======
 	regulator-min-microvolt = <1040000>;
->>>>>>> 2bd6bf03
 	regulator-max-microvolt = <1300000>;
 	regulator-name = "vdd-cpux";
 };
@@ -123,15 +119,12 @@
 	regulator-name = "vdd-1v8-lpddr";
 };
 
-<<<<<<< HEAD
-=======
 &reg_fldo1 {
 	regulator-min-microvolt = <1200000>;
 	regulator-max-microvolt = <1200000>;
 	regulator-name = "vcc-1v2-hsic";
 };
 
->>>>>>> 2bd6bf03
 /*
  * The A64 chip cannot work without this regulator off, although
  * it seems to be only driving the AR100 core.
