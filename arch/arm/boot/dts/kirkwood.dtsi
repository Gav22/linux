/include/ "skeleton.dtsi"

/ {
	compatible = "marvell,kirkwood";
	interrupt-parent = <&intc>;

	intc: interrupt-controller {
		compatible = "marvell,orion-intc", "marvell,intc";
		interrupt-controller;
		#interrupt-cells = <1>;
		reg = <0xf1020204 0x04>,
		      <0xf1020214 0x04>;
	};

	ocp@f1000000 {
		compatible = "simple-bus";
		ranges = <0x00000000 0xf1000000 0x4000000
		          0xf5000000 0xf5000000 0x0000400>;
		#address-cells = <1>;
		#size-cells = <1>;

		gpio0: gpio@10100 {
			compatible = "marvell,orion-gpio";
			#gpio-cells = <2>;
			gpio-controller;
			reg = <0x10100 0x40>;
			ngpio = <32>;
			interrupts = <35>, <36>, <37>, <38>;
		};

		gpio1: gpio@10140 {
			compatible = "marvell,orion-gpio";
			#gpio-cells = <2>;
			gpio-controller;
			reg = <0x10140 0x40>;
			ngpio = <18>;
			interrupts = <39>, <40>, <41>;
		};

		serial@12000 {
			compatible = "ns16550a";
			reg = <0x12000 0x100>;
			reg-shift = <2>;
			interrupts = <33>;
			/* set clock-frequency in board dts */
			status = "disabled";
		};

		serial@12100 {
			compatible = "ns16550a";
			reg = <0x12100 0x100>;
			reg-shift = <2>;
			interrupts = <34>;
			/* set clock-frequency in board dts */
			status = "disabled";
		};

		rtc@10300 {
			compatible = "marvell,kirkwood-rtc", "marvell,orion-rtc";
			reg = <0x10300 0x20>;
			interrupts = <53>;
		};

		spi@10600 {
			compatible = "marvell,orion-spi";
			#address-cells = <1>;
			#size-cells = <0>;
			cell-index = <0>;
			interrupts = <23>;
			reg = <0x10600 0x28>;
			status = "disabled";
		};

		wdt@20300 {
			compatible = "marvell,orion-wdt";
			reg = <0x20300 0x28>;
			status = "okay";
		};

		sata@80000 {
			compatible = "marvell,orion-sata";
			reg = <0x80000 0x5000>;
			interrupts = <21>;
			status = "disabled";
		};

		nand@3000000 {
			#address-cells = <1>;
			#size-cells = <1>;
			cle = <0>;
			ale = <1>;
			bank-width = <1>;
			compatible = "marvell,orion-nand";
			reg = <0x3000000 0x400>;
			chip-delay = <25>;
			/* set partition map and/or chip-delay in board dts */
			status = "disabled";
		};

		i2c@11000 {
			compatible = "marvell,mv64xxx-i2c";
			reg = <0x11000 0x20>;
			#address-cells = <1>;
			#size-cells = <0>;
			interrupts = <29>;
			clock-frequency = <100000>;
			status = "disabled";
		};
<<<<<<< HEAD
=======

		crypto@30000 {
			compatible = "marvell,orion-crypto";
			reg = <0x30000 0x10000>,
			      <0xf5000000 0x800>;
			reg-names = "regs", "sram";
			interrupts = <22>;
			status = "okay";
		};
>>>>>>> 4a8e43fe
	};
};<|MERGE_RESOLUTION|>--- conflicted
+++ resolved
@@ -106,8 +106,6 @@
 			clock-frequency = <100000>;
 			status = "disabled";
 		};
-<<<<<<< HEAD
-=======
 
 		crypto@30000 {
 			compatible = "marvell,orion-crypto";
@@ -117,6 +115,5 @@
 			interrupts = <22>;
 			status = "okay";
 		};
->>>>>>> 4a8e43fe
 	};
 };